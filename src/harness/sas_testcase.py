--- conflicted
+++ resolved
@@ -167,7 +167,6 @@
     self.assertEqual(channels[0]['frequencyRange']['highFrequency'],\
              frequency_range['highFrequency'])
 
-<<<<<<< HEAD
   def assertChannelIncludedInFrequencyRanges(self, channel, frequency_ranges):
     """Check if the channel lies within the list of frequency ranges.
 
@@ -184,7 +183,7 @@
         isFrequencyIncludedInRange = True
         break
     self.assertTrue(isFrequencyIncludedInRange, "Channel is not included in list of frequency ranges")
-=======
+
   def TriggerFullActivityDumpAndWaitUntilComplete(self, server_cert, server_key):
     request_time = datetime.utcnow().replace(microsecond=0)
     self._sas_admin.TriggerFullActivityDump()
@@ -202,5 +201,4 @@
           break
        time.sleep(10)
     signal.alarm(0)
-    return dump_message
->>>>>>> dd66c95b
+    return dump_message
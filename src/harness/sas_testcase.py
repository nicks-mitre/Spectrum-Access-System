#    Copyright 2018 SAS Project Authors. All Rights Reserved.
#
#    Licensed under the Apache License, Version 2.0 (the "License");
#    you may not use this file except in compliance with the License.
#    You may obtain a copy of the License at
#
#        http://www.apache.org/licenses/LICENSE-2.0
#
#    Unless required by applicable law or agreed to in writing, software
#    distributed under the License is distributed on an "AS IS" BASIS,
#    WITHOUT WARRANTIES OR CONDITIONS OF ANY KIND, either express or implied.
#    See the License for the specific language governing permissions and
#    limitations under the License.

from datetime import datetime
import signal
import time
import unittest
import sas
import util


class SasTestCase(unittest.TestCase):

  def setUp(self):
    self._sas, self._sas_admin = sas.GetTestingSas()
    self._sas_admin.Reset()

  def tearDown(self):
    pass

  def assertContainsRequiredFields(self, schema_filename, response):
    """Assertion of required fields in response, validating it with Schema.

    Args:
      schema_filename: A string containing the filename of the schema to be used
        to validate. (The schema file should exist in /schema directory.)
      response: A dictionary containing the response to validate for required
        fields using the schema.
    """
    util.assertContainsRequiredFields(schema_filename, response)

  def assertValidResponseFormatForApprovedGrant(self, grant_response):
    """Validates an approved grant response.

    Checks presence and basic validity of each required field.
    Checks basic validity of optional fields if they exist.
    Args:
      grant_response: A dictionary with a single grant response object from an
        array originally returned by a SAS server as specified in TS

    Returns:
      Nothing. It asserts if something about the response is broken/not per
      specs. Assumes it is dealing with an approved request.
    """
    # Check required string fields
    for field_name in ('cbsdId', 'grantId', 'grantExpireTime', 'channelType'):
      self.assertTrue(field_name in grant_response)
      self.assertGreater(len(grant_response[field_name]), 0)

    self.assertTrue('heartbeatInterval' in grant_response)

    if 'measReportConfig' in grant_response:
      self.assertGreater(len(grant_response['measReportConfig']), 0)

    # operationParam should not be set if grant is approved
    self.assertFalse('operationParam' in grant_response)
    self.assertTrue(grant_response['channelType'] in ('PAL', 'GAA'))

  def assertRegistered(self, registration_request,
                       conditional_registration_data=None):
    """Register a list of devices.

    Quickly register N devices, assert registration SUCCESS, get CBSD IDs.
    Includes injection of FCC IDs and conditional registration data.

    Args:
      registration_request:  A dictionary with a single key-value pair where
        the key is "registrationRequest" and the value is a list of individual
        CBSD registration requests (each of which is itself a dictionary).
      conditional_registration_data: A dictionary with a single key-value pair
        where the key is "registrationData" and the value is a list of
        individual CBSD registration data which need to be preloaded into SAS
        (each of which is itself a dictionary). The dictionary is a
        RegistrationRequest object, the fccId and cbsdSerialNumber fields are
        required, other fields are optional.

    Returns:
      A list of cbsd_ids.
    """

    for device in registration_request:
      self._sas_admin.InjectFccId({'fccId': device['fccId']})
      self._sas_admin.InjectUserId({'userId': device['userId']})
    if conditional_registration_data:
      self._sas_admin.PreloadRegistrationData(conditional_registration_data)

    # Pass the correct client cert and key in Registration request
    ssl_cert = self._sas._tls_config.client_cert
    ssl_key = self._sas._tls_config.client_key

    request = {'registrationRequest': registration_request}
    response = self._sas.Registration(
        request, ssl_cert=ssl_cert, ssl_key=ssl_key)['registrationResponse']

    # Check the registration response; collect CBSD IDs
    cbsd_ids = []
    for resp in response:
      self.assertEqual(resp['response']['responseCode'], 0)
      self.assertTrue('cbsdId' in resp)
      cbsd_ids.append(resp['cbsdId'])

    # Return list of cbsd_ids
    return cbsd_ids

  def assertRegisteredAndGranted(self, registration_request, grant_request,
                                 conditional_registration_data=None):
    """Register and get grants for a list of devices.

    Quickly register and grant N devices; assert SUCCESS for each step and
    return corresponding CBSD and grant IDs.
    Args:
      registration_request:  A dictionary with a single key-value pair where
        the key is "registrationRequest" and the value is a list of individual
        CBSD registration requests (each of which is itself a dictionary).
      grant_request: A dictionary with a single key-value pair where the key is
        "grantRequest" and the value is a list of individual CBSD
        grant requests (each of which is itself a dictionary).
      conditional_registration_data: A dictionary with a single key-value pair
        where the key is "registrationData" and the value is a list of
        individual CBSD registration data which need to be preloaded into SAS
        (each of which is itself a dictionary). The dictionary is a
        RegistrationRequest object, the fccId and cbsdSerialNumber fields are
        required, other fields are optional.

    Returns:
      A tuple containing list of cbsdIds and grantIds.
    """
    self.assertEqual(len(registration_request), len(grant_request))
    cbsd_ids = self.assertRegistered(registration_request,
                                     conditional_registration_data)

    for cbsd_id, grant_req in zip(cbsd_ids, grant_request):
      grant_req['cbsdId'] = cbsd_id

    # Pass the correct client cert and key in Grant request
    ssl_cert = self._sas._tls_config.client_cert
    ssl_key = self._sas._tls_config.client_key

    grant_ids = []
    request = {'grantRequest': grant_request}
    grant_response = self._sas.Grant(
        request, ssl_cert=ssl_cert, ssl_key=ssl_key)['grantResponse']

    # Check the grant response
    for cbsd_id, grant_resp in zip(cbsd_ids, grant_response):
      self.assertEqual(grant_resp['cbsdId'], cbsd_id)
      self.assertTrue(grant_resp['grantId'])
      self.assertEqual(grant_resp['response']['responseCode'], 0)
      grant_ids.append(grant_resp['grantId'])

    # Return cbsd_ids and grant_ids
    return cbsd_ids, grant_ids

  def assertHeartbeatsSuccessful(self, cbsd_ids, grant_ids, operation_states):
    """Makes a heartbeat request for a list of devices with its grants and
    operation states.

    Sends heartbeat requests and assert the response for valid CBSD ID,
     Grant ID, and Transmit expire time.
    Args:
      cbsd_ids: A list containing CBSD IDs.
      grant_ids: A list containing Grant IDs associated with each device in
        cbsd_ids list.
      operation_states: A list containing operation states (AUTHORIZED or
        GRANTED) for each devices in the cbsd_ids list.
    Returns:
      A list of transmit expire time in the format YYYY-MM-DDThh:mm:ssZ.
    """
    transmit_expire_times = []
    self.assertEqual(len(cbsd_ids), len(grant_ids))
    self.assertEqual(len(cbsd_ids), len(operation_states))
    heartbeat_requests = []
    for cbsd_id, grant_id, operation_state in zip(cbsd_ids, grant_ids,
                                                  operation_states):
      heartbeat_requests.append({
          'cbsdId': cbsd_id,
          'grantId': grant_id,
          'operationState': operation_state
      })

    # Pass the correct client cert and key in HeartBeat request
    ssl_cert = self._sas._tls_config.client_cert
    ssl_key = self._sas._tls_config.client_key

    heartbeat_response = self._sas.Heartbeat(
        {
            'heartbeatRequest': heartbeat_requests
        },
        ssl_cert=ssl_cert,
        ssl_key=ssl_key)['heartbeatResponse']

    for index, response in enumerate(heartbeat_response):
      # Check the heartbeat response
      self.assertEqual(response['cbsdId'], cbsd_ids[index])
      self.assertEqual(response['grantId'], grant_ids[index])
      transmit_expire_time = datetime.strptime(response['transmitExpireTime'],
                                               '%Y-%m-%dT%H:%M:%SZ')
      self.assertLess(datetime.utcnow(), transmit_expire_time)
      self.assertLessEqual(
          (transmit_expire_time - datetime.utcnow()).total_seconds(), 240)
      self.assertEqual(response['response']['responseCode'], 0)
      transmit_expire_times.append(response['transmitExpireTime'])
    return transmit_expire_times

  def TriggerDailyActivitiesImmediatelyAndWaitUntilComplete(self):
    """
    Triggers daily activities immediately and checks for the status of activity
    every 10 seconds until it is completed.
    If the status is not changed within 2 hours it will throw an exception.
    """
    self._sas_admin.TriggerDailyActivitiesImmediately()
    signal.signal(signal.SIGALRM,
                  lambda signum, frame:
                  (_ for _ in ()).throw(
                      Exception('Daily Activity Check Timeout')))

    # Timeout after 2 hours if it's not completed
    signal.alarm(7200)
    # Check the Status of Daily Activities every 10 seconds
    while not self._sas_admin.GetDailyActivitiesStatus()['completed']:
      time.sleep(10)
    signal.alarm(0)

  def assertChannelsContainFrequencyRange(self, channels, frequency_range):
    channels.sort(
        key=
        lambda ch: (ch['frequencyRange']['lowFrequency'],
                    ch['frequencyRange']['highFrequency']),
        reverse=False)
    for index, channel in enumerate(channels):
      if index == 0:
        self.assertEqual(channel['frequencyRange']['lowFrequency'],
                         frequency_range['lowFrequency'])
      else:
        self.assertLessEqual(
            channel['frequencyRange']['lowFrequency'],
            channels[index - 1]['frequencyRange']['highFrequency'])

    channels.sort(
        key=lambda ch: (ch['frequencyRange']['highFrequency']), reverse=True)
    self.assertEqual(channels[0]['frequencyRange']['highFrequency'],
                     frequency_range['highFrequency'])

  def assertChannelIncludedInFrequencyRanges(self, channel, frequency_ranges):
    """Checks if the channel lies within the list of frequency ranges.

    Args:
      channel: A dictionary containing frequencyRange,
        which is a dictionary containing lowFrequency and highFrequency.
      frequency_ranges: A list of dictionaries containing
        lowFrequency and highFrequency.
    """
    is_frequency_included_in_range = False
    for frequency in frequency_ranges:
      if (channel['frequencyRange']['lowFrequency'] >= frequency['lowFrequency']
          and channel['frequencyRange']['highFrequency'] <=
          frequency['highFrequency']):
        is_frequency_included_in_range = True
        break
    self.assertTrue(is_frequency_included_in_range,
                    'Channel is not included in list of frequency ranges')

  def TriggerFullActivityDumpAndWaitUntilComplete(self, server_cert, server_key):
    """ this function trigger SAS UUT to generate dump files \
    and wait for the generation of them with a timeout of 7200 seconds
    
    Args: the certificate and the key of the server
    
    return : dump message"""
    request_time = datetime.utcnow()
    self._sas_admin.TriggerFullActivityDump()
    signal.signal(signal.SIGALRM,
                  lambda signum, frame:
                  (_ for _ in ()).throw(
                      Exception('Full Activity Dump Check Timeout')))
    # Timeout after 2 hours if it's not completed
    signal.alarm(7200)
<<<<<<< HEAD
    dump_message = None
    # Check generation date of full activity dump 
    while True:
      try:
        dump_message = self._sas.GetFullActivityDump( server_cert, server_key)
        dump_time = datetime.strptime(dump_message['generationDateTime'],
                                               '%Y-%m-%dT%H:%M:%SZ')
        if request_time <= dump_time:
          break
      except AssertionError:
        pass
=======
    # Check generation date of full activity dump
    while True:
      dump_message = self._sas.GetFullActivityDump(server_cert, server_key)
      dump_time = datetime.strptime(dump_message['generationDateTime'],
                                    '%Y-%m-%dT%H:%M:%SZ')
      if request_time <= dump_time:
        break
>>>>>>> ffa4c33b
      time.sleep(10)
    signal.alarm(0)
    return dump_message<|MERGE_RESOLUTION|>--- conflicted
+++ resolved
@@ -272,13 +272,7 @@
                     'Channel is not included in list of frequency ranges')
 
   def TriggerFullActivityDumpAndWaitUntilComplete(self, server_cert, server_key):
-    """ this function trigger SAS UUT to generate dump files \
-    and wait for the generation of them with a timeout of 7200 seconds
-    
-    Args: the certificate and the key of the server
-    
-    return : dump message"""
-    request_time = datetime.utcnow()
+    request_time = datetime.utcnow().replace(microsecond=0)
     self._sas_admin.TriggerFullActivityDump()
     signal.signal(signal.SIGALRM,
                   lambda signum, frame:
@@ -286,19 +280,6 @@
                       Exception('Full Activity Dump Check Timeout')))
     # Timeout after 2 hours if it's not completed
     signal.alarm(7200)
-<<<<<<< HEAD
-    dump_message = None
-    # Check generation date of full activity dump 
-    while True:
-      try:
-        dump_message = self._sas.GetFullActivityDump( server_cert, server_key)
-        dump_time = datetime.strptime(dump_message['generationDateTime'],
-                                               '%Y-%m-%dT%H:%M:%SZ')
-        if request_time <= dump_time:
-          break
-      except AssertionError:
-        pass
-=======
     # Check generation date of full activity dump
     while True:
       dump_message = self._sas.GetFullActivityDump(server_cert, server_key)
@@ -306,7 +287,6 @@
                                     '%Y-%m-%dT%H:%M:%SZ')
       if request_time <= dump_time:
         break
->>>>>>> ffa4c33b
       time.sleep(10)
     signal.alarm(0)
     return dump_message
--- conflicted
+++ resolved
@@ -414,7 +414,6 @@
   if is_ecc:
     assert ssl.HAS_ECDH
   server = HTTPServer(('localhost', PORT), FakeSasHandler)
-<<<<<<< HEAD
 
   if ca_cert is not None:
     assert os.path.exists(os.path.join('certs', ca_cert)), "%s is not exist in certs path" % ca_cert
@@ -436,9 +435,6 @@
                                             server_side=True)
   else:
     server.socket = ssl.wrap_socket(
-=======
-  server.socket = ssl.wrap_socket(
->>>>>>> 6d5cb98e
       server.socket,
       certfile=ECC_CERT_FILE if is_ecc else CERT_FILE,
       keyfile=ECC_KEY_FILE if is_ecc else KEY_FILE,
@@ -464,9 +460,4 @@
   config_parser = ConfigParser.RawConfigParser()
   config_parser.read(['sas.cfg'])
   version = config_parser.get('SasConfig', 'Version')
-<<<<<<< HEAD
   RunFakeServer(version, args.ecc, args.ca_cert, args.verify_crl)
-
-=======
-  RunFakeServer(version, args.ecc)
->>>>>>> 6d5cb98e

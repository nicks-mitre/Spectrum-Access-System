--- conflicted
+++ resolved
@@ -251,17 +251,14 @@
     return 'zone/ppa/fake_sas/%s/%s' % (request['palIds'][0]['palId'],
                                         uuid.uuid4().hex)
 
-<<<<<<< HEAD
   def TriggerFullActivityDump(self):
     pass
-=======
+
   def TriggerDailyActivitiesImmediately(self):
     pass
 
   def GetDailyActivitiesStatus(self):
     return {'completed': True}
-
->>>>>>> 08a4d04e
 
 class FakeSasHandler(BaseHTTPRequestHandler):
   def _parseUrl(self, url):
@@ -305,11 +302,8 @@
                        '/admin/injectdata/esc_sensor',
                        '/admin/trigger/meas_report_in_registration_response',
                        '/admin/trigger/meas_report_in_heartbeat_response',
-<<<<<<< HEAD
                        '/admin/trigger/create_full_activity_dump'):
-=======
                        '/admin/trigger/daily_activities_immediately'):
->>>>>>> 08a4d04e
       response = ''
     else:
       self.send_response(404)

--- conflicted
+++ resolved
@@ -31,12 +31,8 @@
 from cryptography.hazmat.primitives import serialization
 from cryptography.hazmat.primitives.asymmetric import ec
 from cryptography.hazmat.primitives.asymmetric import rsa
-<<<<<<< HEAD
-
-=======
 from OpenSSL.crypto import load_certificate, FILETYPE_PEM
 import jwt
->>>>>>> ed975d81
 
 from shapely.geometry import shape, Point, LineString
 
@@ -392,8 +388,6 @@
   Returns:
     sha1 fingerprint of the input certificate
   """
-<<<<<<< HEAD
-=======
   certificate_string = open(certificate,"rb").read()
   cert = load_certificate(FILETYPE_PEM, certificate_string)
   sha1_fingerprint = cert.digest("sha1")
@@ -422,7 +416,6 @@
   Returns:
     sha1 fingerprint of the input certificate
   """
->>>>>>> ed975d81
   certificate_string = open(certificate, "rb").read()
   cert = load_certificate(FILETYPE_PEM, certificate_string)
   sha1_fingerprint = cert.digest("sha1")

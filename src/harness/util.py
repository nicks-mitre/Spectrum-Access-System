--- conflicted
+++ resolved
@@ -150,20 +150,6 @@
     return getRandomLatLongInPolygon(ppa)
 
 
-<<<<<<< HEAD
-def makePpaAndPalRecordsConsistent(pal_records, low_frequency,
-                                   high_frequency, user_id,
-                                   ppa_record=None, fcc_channel_id="1"):
-  """Make PPA and PAL object consistent with the inputs
-
-    Args:
-      pal_records: (list) A list of PAL Records in the form of dictionary
-      which has to be associated with the PPA.
-      low_frequency: (number) The Primary Low Frequency for PAL.
-      high_frequency: (number) The Primary High Frequency for PAL.
-      user_id: (string) The userId from the CBSD.
-      ppa_record: (dictionary)(optional) A dictionary containing PPA Record.
-=======
 def makePalRecordsConsistent(pal_records, low_frequency, high_frequency,
                              user_id, fcc_channel_id="1",
                              start_date=None, end_date=None):
@@ -174,7 +160,6 @@
       low_frequency: (number) The Primary Low Frequency in Hz for PAL.
       high_frequency: (number) The Primary High Frequency in Hz for PAL.
       user_id: (string) The userId to put in PAL Records.
->>>>>>> 0fc8c519
       fcc_channel_id: (string) The FCC-supplied frequency channel identifier.
       start_date: (string) PAL license start date, generally set as one year
       before the current date
@@ -218,12 +203,6 @@
     pal_rec['channelAssignment']['primaryAssignment']['highFrequency'] = high_frequency
     # Converting from defaultdict to dict
     pal_records[index] = json.loads(json.dumps(pal_rec))
-<<<<<<< HEAD
-  if ppa_record is None:
-    return ppa_record
-  # Add Pal Ids into the Ppa Record
-=======
-
   return pal_records
 
 
@@ -253,7 +232,6 @@
   pal_records = makePalRecordsConsistent(pal_records, low_frequency, high_frequency,
                                         user_id, fcc_channel_id)
   # Add PAL Ids into the PPA Record
->>>>>>> 0fc8c519
   ppa_record = defaultdict(lambda: defaultdict(dict), ppa_record)
 
   ppa_record['ppaInfo']['palId'] = [pal['palId'] for pal in pal_records]

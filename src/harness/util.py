--- conflicted
+++ resolved
@@ -33,7 +33,7 @@
 from cryptography.hazmat.primitives.asymmetric import rsa
 from OpenSSL.crypto import load_certificate, FILETYPE_PEM
 import jwt
-import numpy as np
+from shapely.geometry import shape, Point, LineString
 from reference_models.geo import utils
 
 def _log_testcase_header(name, doc):
@@ -409,8 +409,7 @@
       channel['frequencyRange']['highFrequency'] <= freq_range['highFrequency']
   ]
 
-<<<<<<< HEAD
-def _orderAttributes(obj):
+  def _orderAttributes(obj):
     if isinstance(obj, dict):
         return sorted((k, _orderAttributes(v)) for k, v in obj.items())
     if isinstance(obj, list):
@@ -455,7 +454,6 @@
   second_ppa['zone']['features'][0]['geometry'] = geometry_of_second_ppa
   return result
  
-=======
 class TestComponentError(Exception):
   """Indicates a test component failed due to no fault of the SAS UUT.
 
@@ -465,5 +463,4 @@
   test should be rerun. Please indicate the component that failed in the
   message to help with analysis of repeated failures.
   """
-  pass
->>>>>>> de1e5ddf
+  pass
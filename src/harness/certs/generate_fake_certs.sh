#!/bin/bash

# Remove the unknown TEST extension to get useable certificate ...
sed -i '/TEST = critical, ASN1:NULL/d' ../../../cert/openssl.cnf

# Setup: build intermediate directories.
mkdir private
mkdir root
touch index.txt
echo -n 'unique_subject = no' >> index.txt.attr

function gen_corrupt_cert()
{
cp $1 $3
cp $2 $4
# cert file have first header line with 28 char: we want to change the 20th cert character
   pos=48
hex_byte=$(xxd -seek $((10#$pos)) -l 1 -ps $4 -)
#Modifying the byte value. If the byte character is 'z' or 'Z' or '9', then it is decremented by 1 to 'y' or 'Y' or '8' respectively.
#If the value is '+' or '/' then we set it to 'A', else the current character value is incremented by 1. 
#This takes care of all the 64 characters of Base64 encoding. 
if [[ $hex_byte == "7a"  ||  $hex_byte == "5a" || $hex_byte == "39" ]]; then
  corrupted_dec_byte=$(($((16#$hex_byte)) -1))
elif [[ $hex_byte == "2f"  ||  $hex_byte == "2b" ]]; then
  corrupted_dec_byte=65
else
  corrupted_dec_byte=$(($((16#$hex_byte)) +1))
fi
# write it back
printf "%x: %02x" $pos $corrupted_dec_byte | xxd -r - $4
}
# Generate root and intermediate CA certificate/key.
echo "\n\nGenerate 'root_ca' and 'root-ecc_ca' certificate/key"
openssl req -new -x509 -newkey rsa:4096 -sha384 -nodes -days 7300 \
    -extensions root_ca -config ../../../cert/openssl.cnf \
    -out root_ca.cert -keyout private/root_ca.key \
    -subj "/C=US/ST=District of Columbia/L=Washington/O=Wireless Innovation Forum/OU=www.wirelessinnovation.org/CN=WInnForum RSA Root CA-1"

openssl ecparam -genkey -out  private/root-ecc_ca.key -name secp521r1
openssl req -new -x509 -key private/root-ecc_ca.key -out root-ecc_ca.cert \
    -sha384 -nodes -days 7300 -extensions root_ca -config ../../../cert/openssl.cnf \
    -subj "/C=US/ST=District of Columbia/L=Washington/O=Wireless Innovation Forum/OU=www.wirelessinnovation.org/CN=WInnForum ECC Root CA-1"

echo "\n\nGenerate 'sas_ca' and 'sas-ecc_ca' certificate/key"
openssl req -new -newkey rsa:4096 -nodes \
    -reqexts sas_ca  -config ../../../cert/openssl.cnf \
    -out sas_ca.csr -keyout private/sas_ca.key \
    -subj "/C=US/ST=District of Columbia/L=Washington/O=Wireless Innovation Forum/OU=www.wirelessinnovation.org/CN=WInnForum RSA SAS CA-1"
openssl ca -cert root_ca.cert -keyfile private/root_ca.key -in sas_ca.csr \
    -policy policy_anything -extensions sas_ca_sign -config ../../../cert/openssl.cnf \
    -out sas_ca.cert -outdir ./root \
    -batch -notext -create_serial -utf8 -days 5475 -md sha384

openssl ecparam -genkey -out  private/sas-ecc_ca.key -name secp521r1
openssl req -new -nodes \
    -reqexts sas_ca  -config ../../../cert/openssl.cnf \
    -out sas-ecc_ca.csr -key private/sas-ecc_ca.key \
    -subj "/C=US/ST=District of Columbia/L=Washington/O=Wireless Innovation Forum/OU=www.wirelessinnovation.org/CN=WInnForum ECC SAS CA-1"
openssl ca -cert root-ecc_ca.cert -keyfile private/root-ecc_ca.key -in sas-ecc_ca.csr \
    -policy policy_anything -extensions sas_ca_sign -config ../../../cert/openssl.cnf \
    -out sas-ecc_ca.cert -outdir ./root \
    -batch -notext -create_serial -utf8 -days 5475 -md sha384

echo "\n\nGenerate 'cbsd_ca' certificate/key"
openssl req -new -newkey rsa:4096 -nodes \
    -reqexts cbsd_ca  -config ../../../cert/openssl.cnf \
    -out cbsd_ca.csr -keyout private/cbsd_ca.key \
    -subj "/C=US/ST=District of Columbia/L=Washington/O=Wireless Innovation Forum/OU=www.wirelessinnovation.org/CN=WInnForum RSA CBSD CA-1"
openssl ca -cert root_ca.cert -keyfile private/root_ca.key -in cbsd_ca.csr \
    -policy policy_anything -extensions cbsd_ca_sign -config ../../../cert/openssl.cnf \
    -out cbsd_ca.cert -outdir ./root \
    -batch -notext -create_serial -utf8 -days 5475 -md sha384

openssl ecparam -genkey -out  private/cbsd-ecc_ca.key -name secp521r1
openssl req -new -nodes \
    -reqexts cbsd_ca  -config ../../../cert/openssl.cnf \
    -out cbsd-ecc_ca.csr -key private/cbsd-ecc_ca.key \
    -subj "/C=US/ST=District of Columbia/L=Washington/O=Wireless Innovation Forum/OU=www.wirelessinnovation.org/CN=WInnForum ECC CBSD CA-1"
openssl ca -cert root-ecc_ca.cert -keyfile private/root-ecc_ca.key -in cbsd-ecc_ca.csr \
    -policy policy_anything -extensions cbsd_ca_sign -config ../../../cert/openssl.cnf \
    -out cbsd-ecc_ca.cert -outdir ./root \
    -batch -notext -create_serial -utf8 -days 5475 -md sha384

# Generate fake server certificate/key.
echo "\n\nGenerate 'server' certificate/key"
openssl req -new -newkey rsa:2048 -nodes \
    -reqexts sas_req -config ../../../cert/openssl.cnf \
    -out server.csr -keyout server.key \
    -subj "/C=US/ST=District of Columbia/L=Washington/O=Wireless Innovation Forum/OU=www.wirelessinnovation.org/CN=localhost"
openssl ca -cert sas_ca.cert -keyfile private/sas_ca.key -in server.csr \
    -out server.cert -outdir ./root \
    -policy policy_anything -extensions sas_req_sign -config ../../../cert/openssl.cnf \
    -batch -notext -create_serial -utf8 -days 1185 -md sha384

openssl ecparam -genkey -out  server-ecc.key -name secp521r1
openssl req -new -nodes \
    -reqexts sas_req -config ../../../cert/openssl.cnf \
    -out server-ecc.csr -key server-ecc.key \
    -subj "/C=US/ST=District of Columbia/L=Washington/O=Wireless Innovation Forum/OU=www.wirelessinnovation.org/CN=localhost"
openssl ca -cert sas-ecc_ca.cert -keyfile private/sas-ecc_ca.key -in server-ecc.csr \
    -out server-ecc.cert -outdir ./root \
    -policy policy_anything -extensions sas_req_sign -config ../../../cert/openssl.cnf \
    -batch -notext -create_serial -utf8 -days 1185 -md sha384


# Generate normal operation client certificate/key.
echo "\n\nGenerate 'client' certificate/key"
openssl req -new -newkey rsa:2048 -nodes \
    -reqexts cbsd_req -config ../../../cert/openssl.cnf \
    -out client.csr -keyout client.key \
    -subj "/C=US/ST=District of Columbia/L=Washington/O=Wireless Innovation Forum/OU=www.wirelessinnovation.org/CN=SAS CBSD Example"
openssl ca -cert cbsd_ca.cert -keyfile private/cbsd_ca.key -in client.csr \
    -out client.cert -outdir ./root \
    -policy policy_anything -extensions cbsd_req_sign -config ../../../cert/openssl.cnf \
    -batch -notext -create_serial -utf8 -days 1185 -md sha384

echo "\n\nGenerate 'certs for devices' certificate/key"
openssl req -new -newkey rsa:2048 -nodes \
    -reqexts cbsd_req -config ../../../cert/openssl.cnf \
    -out device_a.csr -keyout device_a.key \
    -subj "/C=US/ST=District of Columbia/L=Washington/O=Wireless Innovation Forum/OU=www.wirelessinnovation.org/CN=device_a"
openssl ca -cert cbsd_ca.cert -keyfile private/cbsd_ca.key -in device_a.csr \
    -out device_a.cert -outdir ./root \
    -policy policy_anything -extensions cbsd_req_sign -config ../../../cert/openssl.cnf \
    -batch -notext -create_serial -utf8 -days 1185 -md sha384

openssl req -new -newkey rsa:2048 -nodes \
    -reqexts cbsd_req -config ../../../cert/openssl.cnf \
    -out device_c.csr -keyout device_c.key \
    -subj "/C=US/ST=District of Columbia/L=Washington/O=Wireless Innovation Forum/OU=www.wirelessinnovation.org/CN=device_c"
openssl ca -cert cbsd_ca.cert -keyfile private/cbsd_ca.key -in device_c.csr \
    -out device_c.cert -outdir ./root \
    -policy policy_anything -extensions cbsd_req_sign -config ../../../cert/openssl.cnf \
    -batch -notext -create_serial -utf8 -days 1185 -md sha384

echo "\n\nGenerate 'admin_client' certificate/key"
openssl req -new -newkey rsa:2048 -nodes \
    -reqexts cbsd_req -config ../../../cert/openssl.cnf \
    -out admin_client.csr -keyout admin_client.key \
    -subj "/C=US/ST=District of Columbia/L=Washington/O=Wireless Innovation Forum/OU=www.wirelessinnovation.org/CN=SAS client admin Example"
openssl ca -cert sas_ca.cert -keyfile private/sas_ca.key -in admin_client.csr \
    -out admin_client.cert -outdir ./root \
    -policy policy_anything -extensions cbsd_req_sign -config ../../../cert/openssl.cnf \
    -batch -notext -create_serial -utf8 -days 1185 -md sha384
    
# Generate Domain Proxy certificate/key.
echo "\n\nGenerate 'proxy_ca' certificate/key"
openssl req -new -newkey rsa:4096 -nodes \
    -reqexts oper_ca  -config ../../../cert/openssl.cnf \
    -out proxy_ca.csr -keyout private/proxy_ca.key \
    -subj "/C=US/ST=District of Columbia/L=Washington/O=Wireless Innovation Forum/OU=www.wirelessinnovation.org/CN=WInnForum RSA Domain Proxy CA"
openssl ca -cert root_ca.cert -keyfile private/root_ca.key -in proxy_ca.csr \
    -policy policy_anything -extensions oper_ca_sign -config ../../../cert/openssl.cnf \
    -out proxy_ca.cert -outdir ./root \
    -batch -notext -create_serial -utf8 -days 5475 -md sha384
echo "\n\nGenerate 'domain_proxy' certificate/key"
openssl req -new -newkey rsa:2048 -nodes \
    -reqexts oper_req -config ../../../cert/openssl.cnf \
    -out domain_proxy.csr -keyout domain_proxy.key \
    -subj "/C=US/ST=District of Columbia/L=Washington/O=Wireless Innovation Forum/OU=www.wirelessinnovation.org/CN=domainProxy_a"
openssl ca -cert proxy_ca.cert -keyfile private/proxy_ca.key -in domain_proxy.csr \
    -out domain_proxy.cert -outdir ./root \
    -policy policy_anything -extensions oper_req_sign -config ../../../cert/openssl.cnf \
    -batch -notext -create_serial -utf8 -days 1185 -md sha384
    

# Generate Domain Proxy certificate/key.
echo "\n\nGenerate 'proxy_ca' certificate/key"
openssl req -new -newkey rsa:4096 -nodes \
    -reqexts oper_ca  -config ../../../cert/openssl.cnf \
    -out proxy_ca.csr -keyout private/proxy_ca.key \
    -subj "/C=US/ST=District of Columbia/L=Washington/O=Wireless Innovation Forum/OU=www.wirelessinnovation.org/CN=WInnForum RSA Domain Proxy CA"
openssl ca -cert root_ca.cert -keyfile private/root_ca.key -in proxy_ca.csr \
    -policy policy_anything -extensions oper_ca_sign -config ../../../cert/openssl.cnf \
    -out proxy_ca.cert -outdir ./root \
    -batch -notext -create_serial -utf8 -days 5475 -md sha384
echo "\n\nGenerate 'domain_proxy' certificate/key"
openssl req -new -newkey rsa:2048 -nodes \
    -reqexts oper_req -config ../../../cert/openssl.cnf \
    -out domain_proxy.csr -keyout domain_proxy.key \
    -subj "/C=US/ST=District of Columbia/L=Washington/O=Wireless Innovation Forum/OU=www.wirelessinnovation.org/CN=domainProxy_a"
openssl ca -cert proxy_ca.cert -keyfile private/proxy_ca.key -in domain_proxy.csr \
    -out domain_proxy.cert -outdir ./root \
    -policy policy_anything -extensions oper_req_sign -config ../../../cert/openssl.cnf \
    -batch -notext -create_serial -utf8 -days 1185 -md sha384


<<<<<<< HEAD
# Generate certificates for test case WINNF.FT.S.SCS.6 - Unrecognized root of trust certificate presented during registration
echo "\n\nGenerate 'unrecognized_device' certificate/key"
openssl req -new -x509 -newkey rsa:4096 -sha384 -nodes -days 7300 \
    -extensions root_ca -config ../../../cert/openssl.cnf \
    -out unrecognized_root_ca.cert -keyout private/unrecognized_root_ca.key \
    -subj "/C=US/ST=CA/L=Somewhere/O=Generic Certification Organization/OU=www.example.org/CN=Generic RSA Root CA"

openssl req -new -newkey rsa:2048 -nodes \
    -reqexts cbsd_req -config ../../../cert/openssl.cnf \
    -out unrecognized_device.csr -keyout unrecognized_device.key \
    -subj "/C=US/ST=CA/L=Somewhere/O=Generic Certification Organization/OU=www.example.org/CN=Unrecognized CBSD"
openssl ca -cert unrecognized_root_ca.cert -keyfile private/unrecognized_root_ca.key -in unrecognized_device.csr \
    -out unrecognized_device.cert -outdir ./root \
    -policy policy_anything -extensions cbsd_req_sign -config ../../../cert/openssl.cnf \
    -batch -notext -create_serial -utf8 -days 1185 -md sha384

# Certificates for test case WINN.FT.S.SCS.7 - corrupted certificate, based on dp_client.cert
echo "\n\nGenerate 'corrupted_client' certificate/key"
gen_corrupt_cert client.key client.cert corrupted_client.key corrupted_client.cert

#Certificate for test case WINNF.FT.S.SCS.8 - Self-signed certificate presented during registration
#Using the same CSR that was created for normal operation
echo "\n\nGenerate 'self_signed_client' certificate/key"
openssl x509 -signkey client.key -in client.csr \
    -out self_signed_client.cert \
    -req -days 1185

openssl req -new -x509 -newkey rsa:4096 -sha384 -nodes -days 7300 \
    -extensions root_ca -config ../../../cert/openssl.cnf \
    -out non_cbrs_root_ca.cert -keyout private/non_cbrs_root_ca.key \
    -subj "/C=US/ST=District of Columbia/L=Washington/O=Wireless Innovation Forum/OU=www.wirelessinnovation.org/CN=WInnForum RSA Root CA-2"

echo "\n\nGenerate 'non_cbrs_signed_cbsd_ca' certificate/key"
openssl req -new -newkey rsa:4096 -nodes \
    -reqexts cbsd_ca  -config ../../../cert/openssl.cnf \
    -out non_cbrs_root_signed_cbsd_ca.csr -keyout private/non_cbrs_root_signed_cbsd_ca.key \
    -subj "/C=US/ST=District of Columbia/L=Washington/O=Wireless Innovation Forum/OU=www.wirelessinnovation.org/CN=WInnForum RSA CBSD CA-2"
openssl ca -cert non_cbrs_root_ca.cert -keyfile private/non_cbrs_root_ca.key -in non_cbrs_root_signed_cbsd_ca.csr \
    -policy policy_anything -extensions cbsd_ca_sign -config ../../../cert/openssl.cnf \
    -out non_cbrs_root_signed_cbsd_ca.cert -outdir ./root \
    -batch -notext -create_serial -utf8 -days 5475 -md sha384

#Generate CBSD certifcate signed by a intermediate CBSD CA which is signed by a non-CBRS root CA
openssl req -new -newkey rsa:2048 -nodes \
    -reqexts cbsd_req -config ../../../cert/openssl.cnf \
    -out non_cbrs_signed_device.csr -keyout non_cbrs_signed_device.key \
    -subj "/C=US/ST=CA/L=Somewhere/O=Wireless Innovation Forum/OU=www.wirelessinnovation.org/CN=SAS CBSD unknown"
openssl ca -cert non_cbrs_root_signed_cbsd_ca.cert -keyfile private/non_cbrs_root_signed_cbsd_ca.key -in non_cbrs_signed_device.csr \
    -out non_cbrs_signed_device.cert -outdir ./root \
    -policy policy_anything -extensions cbsd_req_sign -config ../../../cert/openssl.cnf \
    -batch -notext -create_serial -utf8 -days 1185 -md sha384

#Certificate for test case WINNF.FT.S.SCS.10 - Certificate of wrong type presented during registration
#creating a CBSD certificate signed using server.csr. The previously created client is used.
echo "\n\nGenerate wrong type certificate/key"
openssl ca -cert cbsd_ca.cert -keyfile private/cbsd_ca.key -in server.csr \
    -out wrong_type_client.cert -outdir ./root \
    -policy policy_anything -extensions wrong_cbsd_req_sign -config ../../../cert/openssl.cnf \
    -batch -notext -create_serial -utf8 -days 1185 -md sha384

# Generate trusted CA bundle.
echo "\n\nGenerate 'ca' bundle"
cat cbsd_ca.cert proxy_ca.cert sas_ca.cert root_ca.cert cbsd-ecc_ca.cert sas-ecc_ca.cert root-ecc_ca.cert > ca.cert
# Note: following server implementation, we could also put only the root_ca.cert
# on ca.cert, then append the intermediate on each leaf certificate:
#   cat root_ca.cert > ca.cert
#   cat cbsd_ca.cert >> client.cert
#   cat cbsd_ca.cert >> admin_client.cert
#   cat sas_ca.cert >>  server.cert

=======
# Generate trusted CA bundle.
echo "\n\nGenerate 'ca' bundle"
cat cbsd_ca.cert proxy_ca.cert sas_ca.cert root_ca.cert cbsd-ecc_ca.cert sas-ecc_ca.cert root-ecc_ca.cert > ca.cert
# Note: following server implementation, we could also put only the root_ca.cert
# on ca.cert, then append the intermediate on each leaf certificate:
#   cat root_ca.cert > ca.cert
#   cat cbsd_ca.cert >> client.cert
#   cat cbsd_ca.cert >> admin_client.cert
#   cat sas_ca.cert >>  server.cert

>>>>>>> 4bb87adf

# cleanup: remove all files not directly used by the testcases.
rm -rf private
rm -rf root
rm index.txt*
rm *.csr<|MERGE_RESOLUTION|>--- conflicted
+++ resolved
@@ -185,7 +185,6 @@
     -batch -notext -create_serial -utf8 -days 1185 -md sha384
 
 
-<<<<<<< HEAD
 # Generate certificates for test case WINNF.FT.S.SCS.6 - Unrecognized root of trust certificate presented during registration
 echo "\n\nGenerate 'unrecognized_device' certificate/key"
 openssl req -new -x509 -newkey rsa:4096 -sha384 -nodes -days 7300 \
@@ -256,19 +255,6 @@
 #   cat cbsd_ca.cert >> admin_client.cert
 #   cat sas_ca.cert >>  server.cert
 
-=======
-# Generate trusted CA bundle.
-echo "\n\nGenerate 'ca' bundle"
-cat cbsd_ca.cert proxy_ca.cert sas_ca.cert root_ca.cert cbsd-ecc_ca.cert sas-ecc_ca.cert root-ecc_ca.cert > ca.cert
-# Note: following server implementation, we could also put only the root_ca.cert
-# on ca.cert, then append the intermediate on each leaf certificate:
-#   cat root_ca.cert > ca.cert
-#   cat cbsd_ca.cert >> client.cert
-#   cat cbsd_ca.cert >> admin_client.cert
-#   cat sas_ca.cert >>  server.cert
-
->>>>>>> 4bb87adf
-
 # cleanup: remove all files not directly used by the testcases.
 rm -rf private
 rm -rf root

--- conflicted
+++ resolved
@@ -161,18 +161,11 @@
   def _SasRequest(self, method_name, request, ssl_cert=None, ssl_key=None):
     url = 'https://%s/%s/%s' % (self._base_url, self._sas_version, method_name)
     if request is not None:
-<<<<<<< HEAD
-       url += '/%s' % request
-    return _RequestGet(url, self._tls_config.WithClientCertificate(
-                             ssl_cert or self._GetDefaultSasSSLCertPath(),
-                             ssl_key or self._GetDefaultSasSSLKeyPath()))
-=======
       url += '/%s' % request
     return _RequestGet(url,
                        self._tls_config.WithClientCertificate(
                            ssl_cert or self._GetDefaultSasSSLCertPath(),
                            ssl_key or self._GetDefaultSasSSLKeyPath()))
->>>>>>> 0b6687a5
 
   def _CbsdRequest(self, method_name, request, ssl_cert=None, ssl_key=None):
     return _RequestPost('https://%s/%s/%s' %
@@ -339,19 +332,11 @@
 
   def TriggerDpaDeactivation(self, request):
     _RequestPost('https://%s/admin/trigger/dpa_deactivation' %
-<<<<<<< HEAD
-                 self._base_url, request, self._tls_config) 
-
-  def TriggerFullActivityDump(self):
-    _RequestPost('https://%s/admin/trigger/create_full_activity_dump' % 
-                   self._base_url, None, self._tls_config)  
-=======
                  self._base_url, request, self._tls_config)
 
   def TriggerFullActivityDump(self):
     _RequestPost('https://%s/admin/trigger/create_full_activity_dump' %
                  self._base_url, None, self._tls_config)
->>>>>>> 0b6687a5
 
   def _GetDefaultAdminSSLCertPath(self):
     return os.path.join('certs', 'admin_client.cert')
@@ -359,12 +344,6 @@
   def _GetDefaultAdminSSLKeyPath(self):
     return os.path.join('certs', 'admin_client.key')
 
-<<<<<<< HEAD
-  def InjectPeerSas(self,request):
-    _RequestPost('https://%s/admin/injectdata/peer_sas' %
-                  self._base_url, request, self._tls_config)
-=======
   def InjectPeerSas(self, request):
     _RequestPost('https://%s/admin/injectdata/peer_sas' %
-                 self._base_url, request, self._tls_config)
->>>>>>> 0b6687a5
+                 self._base_url, request, self._tls_config)
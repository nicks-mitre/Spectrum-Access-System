#    Copyright 2018 SAS Project Authors. All Rights Reserved.
#
#    Licensed under the Apache License, Version 2.0 (the "License");
#    you may not use this file except in compliance with the License.
#    You may obtain a copy of the License at
#
#        http://www.apache.org/licenses/LICENSE-2.0
#
#    Unless required by applicable law or agreed to in writing, software
#    distributed under the License is distributed on an "AS IS" BASIS,
#    WITHOUT WARRANTIES OR CONDITIONS OF ANY KIND, either express or implied.
#    See the License for the specific language governing permissions and
#    limitations under the License.
"""Implementation of SasInterface."""

import ConfigParser
from request_handler import TlsConfig, RequestPost, RequestGet
import os
import sas_interface


def GetTestingSas():
  config_parser = ConfigParser.RawConfigParser()
  config_parser.read(['sas.cfg'])
  base_url = config_parser.get('SasConfig', 'BaseUrl')
  version = config_parser.get('SasConfig', 'Version')
  sas_admin_id = config_parser.get('SasConfig', 'AdminId')
  return SasImpl(base_url, version, sas_admin_id), SasAdminImpl(base_url)

<<<<<<< HEAD
def _RequestPost(url, request, config):
  return _Request(url, request, config, True)

def _RequestGet(url, config):
  return _Request(url, None, config, False)

def _Request(url, request, config, is_post_method):
  """Sends HTTPS request.

  Args:
    url: Destination of the HTTPS request.
    request: Content of the request. (Can be None)
    config: a |TlsConfig| object defining the TLS/HTTPS configuration.
    is_post_method (bool): If True, use POST, else GET.
  Returns:
    A dictionary represents the JSON response received from server.
  Raises:
    AssertionError: with args[0] is an integer code representing:
      * libcurl SSL code response, if code < 100:
        https://curl.haxx.se/libcurl/c/libcurl-errors.html
      * HTTP code response, if code >= 100:
        https://en.wikipedia.org/wiki/List_of_HTTP_status_codes)
  """
  response = StringIO.StringIO()
  conn = pycurl.Curl()
  conn.setopt(conn.URL, url)
  conn.setopt(conn.WRITEFUNCTION, response.write)
  header = [
      'Host: %s' % urlparse.urlparse(url).hostname,
      'content-type: application/json'
  ]
  conn.setopt(conn.VERBOSE, 3  # Improve readability.
              if logging.getLogger().isEnabledFor(logging.DEBUG) else False)
  conn.setopt(conn.SSLVERSION, config.ssl_version)
  conn.setopt(conn.SSLCERTTYPE, 'PEM')
  conn.setopt(conn.SSLCERT, config.client_cert)
  conn.setopt(conn.SSLKEY, config.client_key)
  conn.setopt(conn.CAINFO, config.ca_cert)
  conn.setopt(conn.HTTPHEADER, header)
  conn.setopt(conn.SSL_CIPHER_LIST, ':'.join(config.ciphers))
  conn.setopt(conn.TIMEOUT, HTTP_TIMEOUT_SECS)
  request = json.dumps(request) if request else ''
  if is_post_method:
    conn.setopt(conn.POST, True)
    conn.setopt(conn.POSTFIELDS, request)
    logging.info('POST Request to URL %s :\n%s', url, request)
  else:
    logging.info('GET Request to URL %s', url)
  try:
    conn.perform()
  except pycurl.error as e:
    # e contains a tuple (libcurl_error_code, string_description).
    # See https://curl.haxx.se/libcurl/c/libcurl-errors.html
    raise AssertionError(e.args[0], e.args[1])
  http_code = conn.getinfo(pycurl.HTTP_CODE)
  conn.close()
  body = response.getvalue()
  logging.info('Response:\n' + body)
  assert http_code == 200, http_code
  if body:
    return json.loads(body)


=======
>>>>>>> de1e5ddf
class SasImpl(sas_interface.SasInterface):
  """Implementation of SasInterface for SAS certification testing."""

  def __init__(self, base_url, sas_version, sas_admin_id):
    self._base_url = base_url
    self._sas_version = sas_version
    self._tls_config = TlsConfig()
    self._sas_admin_id = sas_admin_id

  def Registration(self, request, ssl_cert=None, ssl_key=None):
    return self._CbsdRequest('registration', request, ssl_cert, ssl_key)

  def SpectrumInquiry(self, request, ssl_cert=None, ssl_key=None):
    return self._CbsdRequest('spectrumInquiry', request, ssl_cert, ssl_key)

  def Grant(self, request, ssl_cert=None, ssl_key=None):
    return self._CbsdRequest('grant', request, ssl_cert, ssl_key)

  def Heartbeat(self, request, ssl_cert=None, ssl_key=None):
    return self._CbsdRequest('heartbeat', request, ssl_cert, ssl_key)

  def Relinquishment(self, request, ssl_cert=None, ssl_key=None):
    return self._CbsdRequest('relinquishment', request, ssl_cert, ssl_key)

  def Deregistration(self, request, ssl_cert=None, ssl_key=None):
    return self._CbsdRequest('deregistration', request, ssl_cert, ssl_key)

  def GetEscSensorRecord(self, request, ssl_cert=None, ssl_key=None):
    return self._SasRequest('esc_sensor', request, ssl_cert, ssl_key)
    
  def GetFullActivityDump(self, ssl_cert=None, ssl_key=None):
    return self._SasRequest('dump', None, ssl_cert, ssl_key)

  def _SasRequest(self, method_name, request, ssl_cert=None, ssl_key=None):
    url = 'https://%s/%s/%s' % (self._base_url, self._sas_version, method_name)
    if request is not None:
      url += '/%s' % request
    return RequestGet(url,
                      self._tls_config.WithClientCertificate(
                          ssl_cert or self._GetDefaultSasSSLCertPath(),
                          ssl_key or self._GetDefaultSasSSLKeyPath()))

  def _CbsdRequest(self, method_name, request, ssl_cert=None, ssl_key=None):
<<<<<<< HEAD
    return _RequestPost('https://%s/%s/%s' %
                        (self._base_url, self._sas_version, method_name), request,
                        self._tls_config.WithClientCertificate(
                            ssl_cert or self._GetDefaultCbsdSSLCertPath(),
                            ssl_key or self._GetDefaultCbsdSSLKeyPath()))
    
=======
    return RequestPost('https://%s/%s/%s' % (self._base_url, self._sas_version,
                                             method_name), request,
                       self._tls_config.WithClientCertificate(
                           ssl_cert or self._GetDefaultCbsdSSLCertPath(),
                           ssl_key or self._GetDefaultCbsdSSLKeyPath()))

>>>>>>> de1e5ddf
  def DownloadFile(self, url, ssl_cert=None, ssl_key=None):
    return RequestGet(url,
                      self._tls_config.WithClientCertificate(
                          ssl_cert if ssl_cert else
                          self._GetDefaultSasSSLCertPath(), ssl_key
                          if ssl_key else self._GetDefaultSasSSLKeyPath()))

  def _GetDefaultCbsdSSLCertPath(self):
    return os.path.join('certs', 'client.cert')

  def _GetDefaultCbsdSSLKeyPath(self):
    return os.path.join('certs', 'client.key')

  def _GetDefaultSasSSLCertPath(self):
    return os.path.join('certs', 'client.cert')

  def _GetDefaultSasSSLKeyPath(self):
    return os.path.join('certs', 'client.key')


class SasAdminImpl(sas_interface.SasAdminInterface):
  """Implementation of SasAdminInterface for SAS certification testing."""

  def __init__(self, base_url):
    self._base_url = base_url
    self._tls_config = TlsConfig().WithClientCertificate(
        self._GetDefaultAdminSSLCertPath(), self._GetDefaultAdminSSLKeyPath())

  def Reset(self):
    RequestPost('https://%s/admin/reset' % self._base_url, None,
                self._tls_config)

  def InjectFccId(self, request):
    if 'fccMaxEirp' not in request:
      request['fccMaxEirp'] = 47
    RequestPost('https://%s/admin/injectdata/fcc_id' % self._base_url, request,
                self._tls_config)

  def InjectUserId(self, request):
    RequestPost('https://%s/admin/injectdata/user_id' % self._base_url, request,
                self._tls_config)

  def InjectEscZone(self, request):
    return RequestPost('https://%s/admin/injectdata/esc_zone' % self._base_url,
                       request, self._tls_config)

  def InjectExclusionZone(self, request):
    return RequestPost(
        'https://%s/admin/injectdata/exclusion_zone' % self._base_url, request,
        self._tls_config)

  def InjectZoneData(self, request):
    return RequestPost('https://%s/admin/injectdata/zone' % self._base_url,
                       request, self._tls_config)

  def InjectPalDatabaseRecord(self, request):
    RequestPost(
        'https://%s/admin/injectdata/pal_database_record' % self._base_url,
        request, self._tls_config)

  def InjectClusterList(self, request):
    RequestPost('https://%s/admin/injectdata/cluster_list' % self._base_url,
                request, self._tls_config)

  def BlacklistByFccId(self, request):
    RequestPost('https://%s/admin/injectdata/blacklist_fcc_id' % self._base_url,
                request, self._tls_config)

  def BlacklistByFccIdAndSerialNumber(self, request):
    RequestPost('https://%s/admin/injectdata/blacklist_fcc_id_and_serial_number'
                % self._base_url, request, self._tls_config)

  def TriggerEscZone(self, request):
    RequestPost('https://%s/admin/trigger/esc_detection' % self._base_url,
                request, self._tls_config)

  def ResetEscZone(self, request):
    RequestPost('https://%s/admin/trigger/esc_reset' % self._base_url, request,
                self._tls_config)

  def PreloadRegistrationData(self, request):
    RequestPost(
        'https://%s/admin/injectdata/conditional_registration' % self._base_url,
        request, self._tls_config)

  def InjectFss(self, request):
    RequestPost('https://%s/admin/injectdata/fss' % self._base_url, request,
                self._tls_config)

  def InjectWisp(self, request):
    RequestPost('https://%s/admin/injectdata/wisp' % self._base_url, request,
                self._tls_config)

  def InjectSasAdministratorRecord(self, request):
    RequestPost('https://%s/admin/injectdata/sas_admin' % self._base_url,
                request, self._tls_config)

  def TriggerMeasurementReportRegistration(self):
    RequestPost('https://%s/admin/trigger/meas_report_in_registration_response'
                % self._base_url, None, self._tls_config)

  def TriggerMeasurementReportHeartbeat(self):
    RequestPost('https://%s/admin/trigger/meas_report_in_heartbeat_response' %
                self._base_url, None, self._tls_config)

  def InjectEscSensorDataRecord(self, request):
    RequestPost('https://%s/admin/injectdata/esc_sensor' % self._base_url,
                request, self._tls_config)

  def TriggerPpaCreation(self, request):
    return RequestPost('https://%s/admin/trigger/create_ppa' % self._base_url,
                       request, self._tls_config)

  def TriggerDailyActivitiesImmediately(self):
    RequestPost('https://%s/admin/trigger/daily_activities_immediately' %
                self._base_url, None, self._tls_config)

  def GetDailyActivitiesStatus(self):
    return RequestPost(
        'https://%s/admin/get_daily_activities_status' % self._base_url, None,
        self._tls_config)

  def InjectCpiUser(self, request):
    RequestPost('https://%s/admin/injectdata/cpi_user' % self._base_url,
                request, self._tls_config)

  def TriggerLoadDpas(self):
    RequestPost('https://%s/admin/trigger/load_dpas' % self._base_url, None,
                self._tls_config)

  def TriggerBulkDpaActivation(self, request):
    RequestPost('https://%s/admin/trigger/bulk_dpa_activation' % self._base_url,
                request, self._tls_config)

  def TriggerDpaActivation(self, request):
    RequestPost('https://%s/admin/trigger/dpa_activation' % self._base_url,
                request, self._tls_config)

  def TriggerDpaDeactivation(self, request):
<<<<<<< HEAD
    _RequestPost('https://%s/admin/trigger/dpa_deactivation' %
                 self._base_url, request, self._tls_config)
    
  def TriggerFullActivityDump(self):
    _RequestPost('https://%s/admin/trigger/create_full_activity_dump' % 
                   self._base_url, None, self._tls_config)
=======
    RequestPost('https://%s/admin/trigger/dpa_deactivation' % self._base_url,
                request, self._tls_config)

  def TriggerFullActivityDump(self):
    RequestPost(
        'https://%s/admin/trigger/create_full_activity_dump' % self._base_url,
        None, self._tls_config)
>>>>>>> de1e5ddf

  def _GetDefaultAdminSSLCertPath(self):
    return os.path.join('certs', 'admin_client.cert')

  def _GetDefaultAdminSSLKeyPath(self):
    return os.path.join('certs', 'admin_client.key')

  def InjectPeerSas(self, request):
    RequestPost('https://%s/admin/injectdata/peer_sas' % self._base_url,
                request, self._tls_config)<|MERGE_RESOLUTION|>--- conflicted
+++ resolved
@@ -27,72 +27,6 @@
   sas_admin_id = config_parser.get('SasConfig', 'AdminId')
   return SasImpl(base_url, version, sas_admin_id), SasAdminImpl(base_url)
 
-<<<<<<< HEAD
-def _RequestPost(url, request, config):
-  return _Request(url, request, config, True)
-
-def _RequestGet(url, config):
-  return _Request(url, None, config, False)
-
-def _Request(url, request, config, is_post_method):
-  """Sends HTTPS request.
-
-  Args:
-    url: Destination of the HTTPS request.
-    request: Content of the request. (Can be None)
-    config: a |TlsConfig| object defining the TLS/HTTPS configuration.
-    is_post_method (bool): If True, use POST, else GET.
-  Returns:
-    A dictionary represents the JSON response received from server.
-  Raises:
-    AssertionError: with args[0] is an integer code representing:
-      * libcurl SSL code response, if code < 100:
-        https://curl.haxx.se/libcurl/c/libcurl-errors.html
-      * HTTP code response, if code >= 100:
-        https://en.wikipedia.org/wiki/List_of_HTTP_status_codes)
-  """
-  response = StringIO.StringIO()
-  conn = pycurl.Curl()
-  conn.setopt(conn.URL, url)
-  conn.setopt(conn.WRITEFUNCTION, response.write)
-  header = [
-      'Host: %s' % urlparse.urlparse(url).hostname,
-      'content-type: application/json'
-  ]
-  conn.setopt(conn.VERBOSE, 3  # Improve readability.
-              if logging.getLogger().isEnabledFor(logging.DEBUG) else False)
-  conn.setopt(conn.SSLVERSION, config.ssl_version)
-  conn.setopt(conn.SSLCERTTYPE, 'PEM')
-  conn.setopt(conn.SSLCERT, config.client_cert)
-  conn.setopt(conn.SSLKEY, config.client_key)
-  conn.setopt(conn.CAINFO, config.ca_cert)
-  conn.setopt(conn.HTTPHEADER, header)
-  conn.setopt(conn.SSL_CIPHER_LIST, ':'.join(config.ciphers))
-  conn.setopt(conn.TIMEOUT, HTTP_TIMEOUT_SECS)
-  request = json.dumps(request) if request else ''
-  if is_post_method:
-    conn.setopt(conn.POST, True)
-    conn.setopt(conn.POSTFIELDS, request)
-    logging.info('POST Request to URL %s :\n%s', url, request)
-  else:
-    logging.info('GET Request to URL %s', url)
-  try:
-    conn.perform()
-  except pycurl.error as e:
-    # e contains a tuple (libcurl_error_code, string_description).
-    # See https://curl.haxx.se/libcurl/c/libcurl-errors.html
-    raise AssertionError(e.args[0], e.args[1])
-  http_code = conn.getinfo(pycurl.HTTP_CODE)
-  conn.close()
-  body = response.getvalue()
-  logging.info('Response:\n' + body)
-  assert http_code == 200, http_code
-  if body:
-    return json.loads(body)
-
-
-=======
->>>>>>> de1e5ddf
 class SasImpl(sas_interface.SasInterface):
   """Implementation of SasInterface for SAS certification testing."""
 
@@ -136,21 +70,12 @@
                           ssl_key or self._GetDefaultSasSSLKeyPath()))
 
   def _CbsdRequest(self, method_name, request, ssl_cert=None, ssl_key=None):
-<<<<<<< HEAD
-    return _RequestPost('https://%s/%s/%s' %
-                        (self._base_url, self._sas_version, method_name), request,
-                        self._tls_config.WithClientCertificate(
-                            ssl_cert or self._GetDefaultCbsdSSLCertPath(),
-                            ssl_key or self._GetDefaultCbsdSSLKeyPath()))
-    
-=======
     return RequestPost('https://%s/%s/%s' % (self._base_url, self._sas_version,
                                              method_name), request,
                        self._tls_config.WithClientCertificate(
                            ssl_cert or self._GetDefaultCbsdSSLCertPath(),
                            ssl_key or self._GetDefaultCbsdSSLKeyPath()))
-
->>>>>>> de1e5ddf
+    
   def DownloadFile(self, url, ssl_cert=None, ssl_key=None):
     return RequestGet(url,
                       self._tls_config.WithClientCertificate(
@@ -290,22 +215,13 @@
                 request, self._tls_config)
 
   def TriggerDpaDeactivation(self, request):
-<<<<<<< HEAD
-    _RequestPost('https://%s/admin/trigger/dpa_deactivation' %
-                 self._base_url, request, self._tls_config)
+    RequestPost('https://%s/admin/trigger/dpa_deactivation' % self._base_url,
+                request, self._tls_config)
     
-  def TriggerFullActivityDump(self):
-    _RequestPost('https://%s/admin/trigger/create_full_activity_dump' % 
-                   self._base_url, None, self._tls_config)
-=======
-    RequestPost('https://%s/admin/trigger/dpa_deactivation' % self._base_url,
-                request, self._tls_config)
-
   def TriggerFullActivityDump(self):
     RequestPost(
         'https://%s/admin/trigger/create_full_activity_dump' % self._base_url,
         None, self._tls_config)
->>>>>>> de1e5ddf
 
   def _GetDefaultAdminSSLCertPath(self):
     return os.path.join('certs', 'admin_client.cert')

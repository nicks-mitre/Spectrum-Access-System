#    Copyright 2016 SAS Project Authors. All Rights Reserved.
#
#    Licensed under the Apache License, Version 2.0 (the "License");
#    you may not use this file except in compliance with the License.
#    You may obtain a copy of the License at
#
#        http://www.apache.org/licenses/LICENSE-2.0
#
#    Unless required by applicable law or agreed to in writing, software
#    distributed under the License is distributed on an "AS IS" BASIS,
#    WITHOUT WARRANTIES OR CONDITIONS OF ANY KIND, either express or implied.
#    See the License for the specific language governing permissions and
#    limitations under the License.
"""Implementation of SasInterface."""

import ConfigParser
import copy
import json
import logging
import StringIO
import urlparse
import os

import pycurl
import sas_interface

HTTP_TIMEOUT_SECS = 30


class TlsConfig(object):
  """Holds all TLS/HTTPS parameters."""

  def __init__(self):
    self.ssl_version = pycurl.Curl().SSLVERSION_TLSv1_2
    self.ciphers = [
        'AES128-GCM-SHA256',              # TLS_RSA_WITH_AES_128_GCM_SHA256
        'AES256-GCM-SHA384',              # TLS_RSA_WITH_AES_256_GCM_SHA384
        'ECDHE-ECDSA-AES128-GCM-SHA256',  # TLS_ECDHE_ECDSA_WITH_AES_128_GCM_SHA256
        'ECDHE-ECDSA-AES256-GCM-SHA384',  # TLS_ECDHE_ECDSA_WITH_AES_256_GCM_SHA384
        'ECDHE-RSA-AES128-GCM-SHA256',    # TLS_ECDHE_RSA_WITH_AES_128_GCM_SHA256
    ]
    self.ca_cert = os.path.join('certs', 'ca.cert')
    self.client_cert = None
    self.client_key = None

  def WithClientCertificate(self, client_cert, client_key):
    ret = copy.copy(self)
    ret.client_key = client_key
    ret.client_cert = client_cert
    return ret


def GetTestingSas():
  config_parser = ConfigParser.RawConfigParser()
  config_parser.read(['sas.cfg'])
  base_url = config_parser.get('SasConfig', 'BaseUrl')
  version = config_parser.get('SasConfig', 'Version')
  return SasImpl(base_url, version), SasAdminImpl(base_url)

def _RequestPost(url, request, config):
  """Sends HTTPS POST request.

  Args:
    url: Destination of the HTTPS request.
    request: Content of the request.
    config: a |TlsConfig| object defining the TLS/HTTPS configuration.
  Returns:
    A dictionary represents the JSON response received from server.
  Raises:
    AssertionError: with args[0] is an integer code representing:
      * libcurl SSL code response, if code < 100:
        https://curl.haxx.se/libcurl/c/libcurl-errors.html
      * HTTP code response, if code >= 100:
        https://en.wikipedia.org/wiki/List_of_HTTP_status_codes)
  """
  response = StringIO.StringIO()
  conn = pycurl.Curl()
  conn.setopt(conn.URL, url)
  conn.setopt(conn.WRITEFUNCTION, response.write)
  header = [
      'Host: %s' % urlparse.urlparse(url).hostname,
      'content-type: application/json'
  ]
  conn.setopt(conn.VERBOSE, 3  # Improve readability.
              if logging.getLogger().isEnabledFor(logging.DEBUG) else False)
  conn.setopt(conn.SSLVERSION, config.ssl_version)
  conn.setopt(conn.SSLCERTTYPE, 'PEM')
  conn.setopt(conn.SSLCERT, config.client_cert)
  conn.setopt(conn.SSLKEY, config.client_key)
  conn.setopt(conn.CAINFO, config.ca_cert)
  conn.setopt(conn.HTTPHEADER, header)
  conn.setopt(conn.SSL_CIPHER_LIST, ':'.join(config.ciphers))
  conn.setopt(conn.POST, True)
  request = json.dumps(request) if request else ''
  logging.debug('Request to URL ' + url + ':\n' + request)
  conn.setopt(conn.POSTFIELDS, request)
  conn.setopt(conn.TIMEOUT, HTTP_TIMEOUT_SECS)
  try:
    conn.perform()
  except pycurl.error as e:
    # e contains a tuple (libcurl_error_code, string_description).
    # See https://curl.haxx.se/libcurl/c/libcurl-errors.html
    raise AssertionError(e.args[0])
  http_code = conn.getinfo(pycurl.HTTP_CODE)
  conn.close()
  body = response.getvalue()
  logging.debug('Response:\n' + body)
  assert http_code == 200, http_code
  if body:
    return json.loads(body)


def _RequestGet(url, config):
  """Sends HTTPS GET request.

  Args:
    url: Destination of the HTTPS request.
    config: a |TlsConfig| object defining the TLS/HTTPS configuration.
  Returns:
    A dictionary represents the JSON response received from server.
  """
  response = StringIO.StringIO()
  conn = pycurl.Curl()
  conn.setopt(conn.URL, url)
  conn.setopt(conn.WRITEFUNCTION, response.write)
  header = [
      'Host: %s' % urlparse.urlparse(url).hostname,
      'content-type: application/json'
  ]
  conn.setopt(conn.VERBOSE, 3  # Improve readability.
              if logging.getLogger().isEnabledFor(logging.DEBUG) else False)
  conn.setopt(conn.SSLVERSION, config.ssl_version)
  conn.setopt(conn.SSLCERTTYPE, 'PEM')
  conn.setopt(conn.SSLCERT, config.client_cert)
  conn.setopt(conn.SSLKEY, config.client_key)
  conn.setopt(conn.CAINFO, config.ca_cert)
  conn.setopt(conn.HTTPHEADER, header)
  conn.setopt(conn.SSL_CIPHER_LIST, ':'.join(config.ciphers))
  logging.debug('Request to URL ' + url)
  conn.setopt(conn.TIMEOUT, HTTP_TIMEOUT_SECS)
  conn.perform()
  assert conn.getinfo(pycurl.HTTP_CODE) == 200, conn.getinfo(pycurl.HTTP_CODE)
  conn.close()
  body = response.getvalue()
  logging.debug('Response:\n' + body)
  return json.loads(body)

class SasImpl(sas_interface.SasInterface):
  """Implementation of SasInterface for SAS certification testing."""

  def __init__(self, base_url, sas_version):
    self._base_url = base_url
    self._sas_version = sas_version
    self._tls_config = TlsConfig()

  def Registration(self, request, ssl_cert=None, ssl_key=None):
    return self._CbsdRequest('registration', request, ssl_cert, ssl_key)

  def SpectrumInquiry(self, request, ssl_cert=None, ssl_key=None):
    return self._CbsdRequest('spectrumInquiry', request, ssl_cert, ssl_key)

  def Grant(self, request, ssl_cert=None, ssl_key=None):
    return self._CbsdRequest('grant', request, ssl_cert, ssl_key)

  def Heartbeat(self, request, ssl_cert=None, ssl_key=None):
    return self._CbsdRequest('heartbeat', request, ssl_cert, ssl_key)

  def Relinquishment(self, request, ssl_cert=None, ssl_key=None):
    return self._CbsdRequest('relinquishment', request, ssl_cert, ssl_key)

  def Deregistration(self, request, ssl_cert=None, ssl_key=None):
    return self._CbsdRequest('deregistration', request, ssl_cert, ssl_key)

  def GetSasImplementationRecord(self, request, ssl_cert=None, ssl_key=None):
    return self._SasRequest('sas_impl', request, ssl_cert, ssl_key)

  def GetEscSensorRecord(self, request, ssl_cert=None, ssl_key=None):
    return self._SasRequest('esc_sensor', request, ssl_cert, ssl_key)

  def _SasRequest(self, method_name, request, ssl_cert=None, ssl_key=None):
    return _RequestGet('https://%s/%s/%s/%s' %
                       (self._base_url, self._sas_version, method_name, request),
                       self._tls_config.WithClientCertificate(
                           ssl_cert or self._GetDefaultSasSSLCertPath(),
                           ssl_key or self._GetDefaultSasSSLKeyPath()))

  def _CbsdRequest(self, method_name, request, ssl_cert=None, ssl_key=None):
    return _RequestPost('https://%s/%s/%s' %
                        (self._base_url, self._sas_version, method_name), request,
                        self._tls_config.WithClientCertificate(
                            ssl_cert or self._GetDefaultCbsdSSLCertPath(),
                            ssl_key or self._GetDefaultCbsdSSLKeyPath()))

  def _GetDefaultCbsdSSLCertPath(self):
    return os.path.join('certs', 'client.cert')

  def _GetDefaultCbsdSSLKeyPath(self):
    return os.path.join('certs', 'client.key')

  def _GetDefaultSasSSLCertPath(self):
    return os.path.join('certs', 'client.cert')

  def _GetDefaultSasSSLKeyPath(self):
    return os.path.join('certs', 'client.key')

class SasAdminImpl(sas_interface.SasAdminInterface):
  """Implementation of SasAdminInterface for SAS certification testing."""

  def __init__(self, base_url):
    self._base_url = base_url
    self._tls_config = TlsConfig().WithClientCertificate(
        self._GetDefaultAdminSSLCertPath(), self._GetDefaultAdminSSLKeyPath())

  def Reset(self):
    _RequestPost('https://%s/admin/reset' % self._base_url, None, self._tls_config)

  def InjectFccId(self, request):
    if 'fccMaxEirp' not in request:
      request['fccMaxEirp'] = 47
    _RequestPost('https://%s/admin/injectdata/fcc_id' % self._base_url, request,
                 self._tls_config)

  def InjectUserId(self, request):
    _RequestPost('https://%s/admin/injectdata/user_id' % self._base_url,
                 request, self._tls_config)

  def InjectEscZone(self, request):
    return _RequestPost('https://%s/admin/injectdata/esc_zone' % self._base_url,
                        request, self._tls_config)

  def InjectZoneData(self, request):
    return _RequestPost('https://%s/admin/injectdata/zone' % self._base_url,
                        request, self._tls_config)

  def InjectPalDatabaseRecord(self, request):
    _RequestPost('https://%s/admin/injectdata/pal_database_record' %
                 self._base_url, request, self._tls_config)

  def InjectClusterList(self, request):
    _RequestPost('https://%s/admin/injectdata/cluster_list' % self._base_url,
                 request, self._tls_config)

  def BlacklistByFccId(self, request):
    _RequestPost('https://%s/admin/injectdata/blacklist_fcc_id' % self._base_url,
                 request, self._tls_config)

  def BlacklistByFccIdAndSerialNumber(self, request):
    _RequestPost('https://%s/admin/injectdata/blacklist_fcc_id_and_serial_number' %
                 self._base_url, request, self._tls_config)

  def TriggerEscZone(self, request):
    _RequestPost('https://%s/admin/trigger/esc_detection' % self._base_url,
                 request, self._tls_config)

  def ResetEscZone(self, request):
    _RequestPost('https://%s/admin/trigger/esc_reset' % self._base_url, request,
                 self._tls_config)

  def PreloadRegistrationData(self, request):
    _RequestPost('https://%s/admin/injectdata/conditional_registration' %
                 self._base_url, request, self._tls_config)

  def InjectFss(self, request):
    _RequestPost('https://%s/admin/injectdata/fss' % self._base_url, request,
                 self._tls_config)

  def InjectWisp(self, request):
    _RequestPost('https://%s/admin/injectdata/wisp' % self._base_url, request,
                 self._tls_config)

  def InjectSasAdministratorRecord(self, request):
    _RequestPost('https://%s/admin/injectdata/sas_admin' % self._base_url,
                 request, self._tls_config)

  def TriggerMeasurementReportRegistration(self):
    _RequestPost('https://%s/admin/trigger/meas_report_in_registration_response' %
                 self._base_url, None, self._tls_config)

  def TriggerMeasurementReportHeartbeat(self):
    _RequestPost('https://%s/admin/trigger/meas_report_in_heartbeat_response' %
                 self._base_url, None, self._tls_config)

  def InjectSasImplementationRecord(self, request):
    _RequestPost('https://%s/admin/injectdata/sas_impl' % self._base_url,
                 request, self._tls_config)

  def InjectEscSensorDataRecord(self, request):
    _RequestPost('https://%s/admin/injectdata/esc_sensor' % self._base_url, request,
                 self._tls_config)

  def TriggerPpaCreation(self, request):
    return _RequestPost('https://%s/admin/trigger/create_ppa' % self._base_url,
                        request, self._tls_config)

  def TriggerDailyActivitiesImmediately(self):
    _RequestPost('https://%s/admin/trigger/daily_activities_immediately' %
                 self._base_url, None, self._tls_config)

  def GetDailyActivitiesStatus(self):
    return _RequestPost('https://%s/admin/get_daily_activities_status' %
                        self._base_url, None, self._tls_config)

  def InjectCpiUser(self, request):
    _RequestPost('https://%s/admin/injectdata/cpi_user' % self._base_url,
                 request, self._tls_config)

  def TriggerLoadDpas(self):  
    _RequestPost('https://%s/admin/trigger/load_dpas' %
                 self._base_url, None, self._tls_config)
    
  def TriggerBulkDpaActivation(self, request):
    _RequestPost('https://%s/admin/trigger/bulk_dpa_activation' %
                 self._base_url, request,
                 self._GetDefaultAdminSSLCertPath(),
                 self._GetDefaultAdminSSLKeyPath())

<<<<<<< HEAD
  def TriggerLoadDpas(self):  
    _RequestPost('https://%s/admin/trigger/load_dpas' %
                 self._base_url, None,
                 self._GetDefaultAdminSSLCertPath(),
                 self._GetDefaultAdminSSLKeyPath())

  def TriggerBulkDpaActivation(self, request):
    _RequestPost('https://%s/admin/trigger/bulk_dpa_activation' %
                 self._base_url, request,
                 self._GetDefaultAdminSSLCertPath(),
                 self._GetDefaultAdminSSLKeyPath())

=======
>>>>>>> 08b0cec6
  def TriggerDpaActivation(self, request):
    _RequestPost('https://%s/admin/trigger/dpa_activation' %
                 self._base_url, request,
                 self._GetDefaultAdminSSLCertPath(),
                 self._GetDefaultAdminSSLKeyPath()) 

  def TriggerDpaDeactivation(self, request):
    _RequestPost('https://%s/admin/trigger/dpa_deactivation' %
                 self._base_url, request,
                 self._GetDefaultAdminSSLCertPath(),
<<<<<<< HEAD
                 self._GetDefaultAdminSSLKeyPath())

=======
                 self._GetDefaultAdminSSLKeyPath()) 
    
>>>>>>> 08b0cec6
  def _GetDefaultAdminSSLCertPath(self):
    return os.path.join('certs', 'admin_client.cert')

  def _GetDefaultAdminSSLKeyPath(self):
    return os.path.join('certs', 'admin_client.key')
<|MERGE_RESOLUTION|>--- conflicted
+++ resolved
@@ -314,7 +314,18 @@
                  self._GetDefaultAdminSSLCertPath(),
                  self._GetDefaultAdminSSLKeyPath())
 
-<<<<<<< HEAD
+  def TriggerDpaActivation(self, request):
+    _RequestPost('https://%s/admin/trigger/dpa_activation' %
+                 self._base_url, request,
+                 self._GetDefaultAdminSSLCertPath(),
+                 self._GetDefaultAdminSSLKeyPath()) 
+
+  def TriggerDpaDeactivation(self, request):
+    _RequestPost('https://%s/admin/trigger/dpa_deactivation' %
+                 self._base_url, request,
+                 self._GetDefaultAdminSSLCertPath(),
+                 self._GetDefaultAdminSSLKeyPath()) 
+    
   def TriggerLoadDpas(self):  
     _RequestPost('https://%s/admin/trigger/load_dpas' %
                  self._base_url, None,
@@ -327,8 +338,6 @@
                  self._GetDefaultAdminSSLCertPath(),
                  self._GetDefaultAdminSSLKeyPath())
 
-=======
->>>>>>> 08b0cec6
   def TriggerDpaActivation(self, request):
     _RequestPost('https://%s/admin/trigger/dpa_activation' %
                  self._base_url, request,
@@ -339,13 +348,8 @@
     _RequestPost('https://%s/admin/trigger/dpa_deactivation' %
                  self._base_url, request,
                  self._GetDefaultAdminSSLCertPath(),
-<<<<<<< HEAD
                  self._GetDefaultAdminSSLKeyPath())
 
-=======
-                 self._GetDefaultAdminSSLKeyPath()) 
-    
->>>>>>> 08b0cec6
   def _GetDefaultAdminSSLCertPath(self):
     return os.path.join('certs', 'admin_client.cert')
 

#    Copyright 2016 SAS Project Authors. All Rights Reserved.
#
#    Licensed under the Apache License, Version 2.0 (the "License");
#    you may not use this file except in compliance with the License.
#    You may obtain a copy of the License at
#
#        http://www.apache.org/licenses/LICENSE-2.0
#
#    Unless required by applicable law or agreed to in writing, software
#    distributed under the License is distributed on an "AS IS" BASIS,
#    WITHOUT WARRANTIES OR CONDITIONS OF ANY KIND, either express or implied.
#    See the License for the specific language governing permissions and
#    limitations under the License.
"""Implementation of SasInterface."""

import ConfigParser
import copy
import json
import logging
import StringIO
import urlparse
import os

import pycurl
import sas_interface

HTTP_TIMEOUT_SECS = 30


class TlsConfig(object):
  """Holds all TLS/HTTPS parameters."""

  def __init__(self):
    self.ssl_version = pycurl.Curl().SSLVERSION_TLSv1_2
    self.ciphers = [
        'AES128-GCM-SHA256',              # TLS_RSA_WITH_AES_128_GCM_SHA256
        'AES256-GCM-SHA384',              # TLS_RSA_WITH_AES_256_GCM_SHA384
        'ECDHE-ECDSA-AES128-GCM-SHA256',  # TLS_ECDHE_ECDSA_WITH_AES_128_GCM_SHA256
        'ECDHE-ECDSA-AES256-GCM-SHA384',  # TLS_ECDHE_ECDSA_WITH_AES_256_GCM_SHA384
        'ECDHE-RSA-AES128-GCM-SHA256',    # TLS_ECDHE_RSA_WITH_AES_128_GCM_SHA256
    ]
    self.ca_cert = os.path.join('certs', 'ca.cert')
    self.client_cert = None
    self.client_key = None

  def WithClientCertificate(self, client_cert, client_key):
    ret = copy.copy(self)
    ret.client_key = client_key
    ret.client_cert = client_cert
    return ret


def GetTestingSas():
  config_parser = ConfigParser.RawConfigParser()
  config_parser.read(['sas.cfg'])
  base_url = config_parser.get('SasConfig', 'BaseUrl')
  version = config_parser.get('SasConfig', 'Version')
  return SasImpl(base_url, version), SasAdminImpl(base_url)

def _RequestPost(url, request, config):
  """Sends HTTPS POST request.

  Args:
    url: Destination of the HTTPS request.
    request: Content of the request.
    config: a |TlsConfig| object defining the TLS/HTTPS configuration.
  Returns:
    A dictionary represents the JSON response received from server.
  Raises:
    AssertionError: with args[0] is an integer code representing:
      * libcurl SSL code response, if code < 100:
        https://curl.haxx.se/libcurl/c/libcurl-errors.html
      * HTTP code response, if code >= 100:
        https://en.wikipedia.org/wiki/List_of_HTTP_status_codes)
  """
  response = StringIO.StringIO()
  conn = pycurl.Curl()
  conn.setopt(conn.URL, url)
  conn.setopt(conn.WRITEFUNCTION, response.write)
  header = [
      'Host: %s' % urlparse.urlparse(url).hostname,
      'content-type: application/json'
  ]
<<<<<<< HEAD
  conn.setopt(conn.VERBOSE, 3  # Improve readability.
              if logging.getLogger().isEnabledFor(logging.DEBUG) else False)
  conn.setopt(conn.SSLVERSION, conn.SSLVERSION_TLSv1_2)
=======
  conn.setopt(conn.VERBOSE, 3)
  conn.setopt(conn.SSLVERSION, config.ssl_version)
>>>>>>> 8cd87ffe
  conn.setopt(conn.SSLCERTTYPE, 'PEM')
  conn.setopt(conn.SSLCERT, config.client_cert)
  conn.setopt(conn.SSLKEY, config.client_key)
  conn.setopt(conn.CAINFO, config.ca_cert)
  conn.setopt(conn.HTTPHEADER, header)
  conn.setopt(conn.SSL_CIPHER_LIST, ':'.join(config.ciphers))
  conn.setopt(conn.POST, True)
  request = json.dumps(request) if request else ''
  logging.debug('Request to URL ' + url + ':\n' + request)
  conn.setopt(conn.POSTFIELDS, request)
  conn.setopt(conn.TIMEOUT, HTTP_TIMEOUT_SECS)
  try:
    conn.perform()
  except pycurl.error as e:
    # e contains a tuple (libcurl_error_code, string_description).
    # See https://curl.haxx.se/libcurl/c/libcurl-errors.html
    raise AssertionError(e.args[0])
  http_code = conn.getinfo(pycurl.HTTP_CODE)
  conn.close()
  body = response.getvalue()
  logging.debug('Response:\n' + body)
  assert http_code == 200, http_code
  if body:
    return json.loads(body)


def _RequestGet(url, config):
  """Sends HTTPS GET request.

  Args:
    url: Destination of the HTTPS request.
    config: a |TlsConfig| object defining the TLS/HTTPS configuration.
  Returns:
    A dictionary represents the JSON response received from server.
  """
  response = StringIO.StringIO()
  conn = pycurl.Curl()
  conn.setopt(conn.URL, url)
  conn.setopt(conn.WRITEFUNCTION, response.write)
  header = [
      'Host: %s' % urlparse.urlparse(url).hostname,
      'content-type: application/json'
  ]
<<<<<<< HEAD
  conn.setopt(conn.VERBOSE, 3  # Improve readability.
              if logging.getLogger().isEnabledFor(logging.DEBUG) else False)
  conn.setopt(conn.SSLVERSION, conn.SSLVERSION_TLSv1_2)
=======
  conn.setopt(conn.VERBOSE, 3)
  conn.setopt(conn.SSLVERSION, config.ssl_version)
>>>>>>> 8cd87ffe
  conn.setopt(conn.SSLCERTTYPE, 'PEM')
  conn.setopt(conn.SSLCERT, config.client_cert)
  conn.setopt(conn.SSLKEY, config.client_key)
  conn.setopt(conn.CAINFO, config.ca_cert)
  conn.setopt(conn.HTTPHEADER, header)
  conn.setopt(conn.SSL_CIPHER_LIST, ':'.join(config.ciphers))
  logging.debug('Request to URL ' + url)
  conn.setopt(conn.TIMEOUT, HTTP_TIMEOUT_SECS)
  conn.perform()
  assert conn.getinfo(pycurl.HTTP_CODE) == 200, conn.getinfo(pycurl.HTTP_CODE)
  conn.close()
  body = response.getvalue()
  logging.debug('Response:\n' + body)
  return json.loads(body)

class SasImpl(sas_interface.SasInterface):
  """Implementation of SasInterface for SAS certification testing."""

  def __init__(self, base_url, sas_version):
    self._base_url = base_url
    self._sas_version = sas_version
    self._tls_config = TlsConfig()

  def Registration(self, request, ssl_cert=None, ssl_key=None):
    return self._CbsdRequest('registration', request, ssl_cert, ssl_key)

  def SpectrumInquiry(self, request, ssl_cert=None, ssl_key=None):
    return self._CbsdRequest('spectrumInquiry', request, ssl_cert, ssl_key)

  def Grant(self, request, ssl_cert=None, ssl_key=None):
    return self._CbsdRequest('grant', request, ssl_cert, ssl_key)

  def Heartbeat(self, request, ssl_cert=None, ssl_key=None):
    return self._CbsdRequest('heartbeat', request, ssl_cert, ssl_key)

  def Relinquishment(self, request, ssl_cert=None, ssl_key=None):
    return self._CbsdRequest('relinquishment', request, ssl_cert, ssl_key)

  def Deregistration(self, request, ssl_cert=None, ssl_key=None):
    return self._CbsdRequest('deregistration', request, ssl_cert, ssl_key)

  def GetSasImplementationRecord(self, request, ssl_cert=None, ssl_key=None):
    return self._SasRequest('sas_impl', request, ssl_cert, ssl_key)

  def GetEscSensorRecord(self, request, ssl_cert=None, ssl_key=None):
    return self._SasRequest('esc_sensor', request, ssl_cert, ssl_key)

  def _SasRequest(self, method_name, request, ssl_cert=None, ssl_key=None):
    return _RequestGet('https://%s/%s/%s/%s' %
                       (self._base_url, self._sas_version, method_name, request),
                       self._tls_config.WithClientCertificate(
                           ssl_cert or self._GetDefaultSasSSLCertPath(),
                           ssl_key or self._GetDefaultSasSSLKeyPath()))

  def _CbsdRequest(self, method_name, request, ssl_cert=None, ssl_key=None):
    return _RequestPost('https://%s/%s/%s' %
                        (self._base_url, self._sas_version, method_name), request,
                        self._tls_config.WithClientCertificate(
                            ssl_cert or self._GetDefaultCbsdSSLCertPath(),
                            ssl_key or self._GetDefaultCbsdSSLKeyPath()))

  def _GetDefaultCbsdSSLCertPath(self):
    return os.path.join('certs', 'client.cert')

  def _GetDefaultCbsdSSLKeyPath(self):
    return os.path.join('certs', 'client.key')

  def _GetDefaultSasSSLCertPath(self):
    return os.path.join('certs', 'client.cert')

  def _GetDefaultSasSSLKeyPath(self):
    return os.path.join('certs', 'client.key')

class SasAdminImpl(sas_interface.SasAdminInterface):
  """Implementation of SasAdminInterface for SAS certification testing."""

  def __init__(self, base_url):
    self._base_url = base_url
    self._tls_config = TlsConfig().WithClientCertificate(
        self._GetDefaultAdminSSLCertPath(), self._GetDefaultAdminSSLKeyPath())

  def Reset(self):
    _RequestPost('https://%s/admin/reset' % self._base_url, None, self._tls_config)

  def InjectFccId(self, request):
    if 'fccMaxEirp' not in request:
      request['fccMaxEirp'] = 47
    _RequestPost('https://%s/admin/injectdata/fcc_id' % self._base_url, request,
                 self._tls_config)

  def InjectUserId(self, request):
    _RequestPost('https://%s/admin/injectdata/user_id' % self._base_url,
                 request, self._tls_config)

  def InjectEscZone(self, request):
    return _RequestPost('https://%s/admin/injectdata/esc_zone' % self._base_url,
                        request, self._tls_config)

  def InjectZoneData(self, request):
    return _RequestPost('https://%s/admin/injectdata/zone' % self._base_url,
                        request, self._tls_config)

  def InjectPalDatabaseRecord(self, request):
    _RequestPost('https://%s/admin/injectdata/pal_database_record' %
                 self._base_url, request, self._tls_config)

  def InjectClusterList(self, request):
    _RequestPost('https://%s/admin/injectdata/cluster_list' % self._base_url,
                 request, self._tls_config)

  def BlacklistByFccId(self, request):
    _RequestPost('https://%s/admin/injectdata/blacklist_fcc_id' % self._base_url,
                 request, self._tls_config)

  def BlacklistByFccIdAndSerialNumber(self, request):
    _RequestPost('https://%s/admin/injectdata/blacklist_fcc_id_and_serial_number' %
                 self._base_url, request, self._tls_config)

  def TriggerEscZone(self, request):
    _RequestPost('https://%s/admin/trigger/esc_detection' % self._base_url,
                 request, self._tls_config)

  def ResetEscZone(self, request):
    _RequestPost('https://%s/admin/trigger/esc_reset' % self._base_url, request,
                 self._tls_config)

  def PreloadRegistrationData(self, request):
    _RequestPost('https://%s/admin/injectdata/conditional_registration' %
                 self._base_url, request, self._tls_config)

  def InjectFss(self, request):
    _RequestPost('https://%s/admin/injectdata/fss' % self._base_url, request,
                 self._tls_config)

  def InjectWisp(self, request):
    _RequestPost('https://%s/admin/injectdata/wisp' % self._base_url, request,
                 self._tls_config)

  def InjectSasAdministratorRecord(self, request):
    _RequestPost('https://%s/admin/injectdata/sas_admin' % self._base_url,
                 request, self._tls_config)

  def TriggerMeasurementReportRegistration(self):
    _RequestPost('https://%s/admin/trigger/meas_report_in_registration_response' %
                 self._base_url, None, self._tls_config)

  def TriggerMeasurementReportHeartbeat(self):
    _RequestPost('https://%s/admin/trigger/meas_report_in_heartbeat_response' %
                 self._base_url, N0ne, self._tls_config)

  def InjectSasImplementationRecord(self, request):
    _RequestPost('https://%s/admin/injectdata/sas_impl' % self._base_url,
                 request, self._tls_config)

  def InjectEscSensorDataRecord(self, request):
    _RequestPost('https://%s/admin/injectdata/esc_sensor' % self._base_url, request,
                 self._tls_config)

  def TriggerPpaCreation(self, request):
    return _RequestPost('https://%s/admin/trigger/create_ppa' % self._base_url,
                        request, self._tls_config)

  def TriggerDailyActivitiesImmediately(self):
    _RequestPost('https://%s/admin/trigger/daily_activities_immediately' %
                 self._base_url, None, self._tls_config)

  def GetDailyActivitiesStatus(self):
    return _RequestPost('https://%s/admin/get_daily_activities_status' %
                        self._base_url, None, self._tls_config)

  def InjectCpiUser(self, request):
    _RequestPost('https://%s/admin/injectdata/cpi_user' % self._base_url,
                 request, self._tls_config)

  def _GetDefaultAdminSSLCertPath(self):
    return os.path.join('certs', 'admin_client.cert')

  def _GetDefaultAdminSSLKeyPath(self):
    return os.path.join('certs', 'admin_client.key')
<|MERGE_RESOLUTION|>--- conflicted
+++ resolved
@@ -81,14 +81,9 @@
       'Host: %s' % urlparse.urlparse(url).hostname,
       'content-type: application/json'
   ]
-<<<<<<< HEAD
   conn.setopt(conn.VERBOSE, 3  # Improve readability.
               if logging.getLogger().isEnabledFor(logging.DEBUG) else False)
-  conn.setopt(conn.SSLVERSION, conn.SSLVERSION_TLSv1_2)
-=======
-  conn.setopt(conn.VERBOSE, 3)
   conn.setopt(conn.SSLVERSION, config.ssl_version)
->>>>>>> 8cd87ffe
   conn.setopt(conn.SSLCERTTYPE, 'PEM')
   conn.setopt(conn.SSLCERT, config.client_cert)
   conn.setopt(conn.SSLKEY, config.client_key)
@@ -132,14 +127,9 @@
       'Host: %s' % urlparse.urlparse(url).hostname,
       'content-type: application/json'
   ]
-<<<<<<< HEAD
   conn.setopt(conn.VERBOSE, 3  # Improve readability.
               if logging.getLogger().isEnabledFor(logging.DEBUG) else False)
-  conn.setopt(conn.SSLVERSION, conn.SSLVERSION_TLSv1_2)
-=======
-  conn.setopt(conn.VERBOSE, 3)
   conn.setopt(conn.SSLVERSION, config.ssl_version)
->>>>>>> 8cd87ffe
   conn.setopt(conn.SSLCERTTYPE, 'PEM')
   conn.setopt(conn.SSLCERT, config.client_cert)
   conn.setopt(conn.SSLKEY, config.client_key)
@@ -288,7 +278,7 @@
 
   def TriggerMeasurementReportHeartbeat(self):
     _RequestPost('https://%s/admin/trigger/meas_report_in_heartbeat_response' %
-                 self._base_url, N0ne, self._tls_config)
+                 self._base_url, None, self._tls_config)
 
   def InjectSasImplementationRecord(self, request):
     _RequestPost('https://%s/admin/injectdata/sas_impl' % self._base_url,

--- conflicted
+++ resolved
@@ -416,14 +416,6 @@
     pass
 
   @abc.abstractmethod
-<<<<<<< HEAD
-  def TriggerFullActivityDump(self):
-    """SAS admin interface to trigger Generation Of Full Activity Dump
-
-    Note : SAS should not return until the full dump creation is complete
-    """
-    pass
-=======
   def InjectCpiUser(self, request):
     """SAS admin interface to add a CPI User as if it came directly from the CPI database.
 
@@ -461,7 +453,6 @@
 
     """
     pass 
->>>>>>> cf83bd91
 
   @abc.abstractmethod
   def TriggerDpaDeactivation(self, request):
@@ -582,3 +573,10 @@
     """
     pass
   
+  @abc.abstractmethod
+  def TriggerFullActivityDump(self):
+    """SAS admin interface to trigger Generation Of Full Activity Dump
+
+    Note : SAS should not return until the full dump creation is complete
+    """
+    pass

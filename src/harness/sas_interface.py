--- conflicted
+++ resolved
@@ -462,17 +462,6 @@
     pass
 
   @abc.abstractmethod
-<<<<<<< HEAD
-  def InjectPeerSas(self, request):
-    """
-        SAS admin interface to whitelist a peer SAS in SAS under test 
-    Args:
-        request: A dictionary with two key-value pair,
-            "certificateHash" : (string) The sha1 fingerprint of the certificate
-            "url": Base URL of the peer SAS
-    """
-    pass 
-=======
   def TriggerFullActivityDump(self):
     """SAS admin interface to trigger generation of a Full Activity Dump.
 
@@ -493,7 +482,6 @@
     pass
 
 
->>>>>>> dbf07ba6
 class SasTestcaseInterface(object):
   """Includes Helper Function interface for SAS-CBSD and SAS-SAS Testcases"""
 

--- conflicted
+++ resolved
@@ -172,7 +172,6 @@
     pass
 
   @abc.abstractmethod
-<<<<<<< HEAD
   def GetFullActivityDump(self, ssl_cert=None, ssl_key=None):
     """SAS-SAS Full Activity Dump  interface Requests a Pull Command to get Full Activity Dump Message
     Returns:
@@ -180,7 +179,7 @@
     """
     pass
 
-=======
+  @abc.abstractmethod
   def GetEscSensorRecord(self, request, ssl_cert=None, ssl_key=None):
     """SAS-SAS ESC Sensor Record Exchange interface
 
@@ -196,8 +195,6 @@
     """
     pass
 
-
->>>>>>> 157ae61e
 class SasAdminInterface(object):
   """Minimal test control interface for the SAS under test."""
 

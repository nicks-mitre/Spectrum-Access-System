--- conflicted
+++ resolved
@@ -32,10 +32,7 @@
 import logging
 import os
 import time
-<<<<<<< HEAD
-
-=======
->>>>>>> 547ed96e
+
 import sas
 import sas_testcase
 from util import winnforum_testcase

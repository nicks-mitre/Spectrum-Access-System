#    Copyright 2016 SAS Project Authors. All Rights Reserved.
#
#    Licensed under the Apache License, Version 2.0 (the "License");
#    you may not use this file except in compliance with the License.
#    You may obtain a copy of the License at
#
#        http://www.apache.org/licenses/LICENSE-2.0
#
#    Unless required by applicable law or agreed to in writing, software
#    distributed under the License is distributed on an "AS IS" BASIS,
#    WITHOUT WARRANTIES OR CONDITIONS OF ANY KIND, either express or implied.
#    See the License for the specific language governing permissions and
#    limitations under the License.

from datetime import datetime
from datetime import timedelta
import json
import logging
import os
import time

import sas
import sas_testcase

from util import winnforum_testcase, configurable_testcase, writeConfig, \
  loadConfig, addCbsdIdsToRequests, addGrantIdsToRequests


class HeartbeatTestcase(sas_testcase.SasTestCase):

  def setUp(self):
    self._sas, self._sas_admin = sas.GetTestingSas()
    self._sas_admin.Reset()

  def tearDown(self):
    pass

  @winnforum_testcase
  def test_WINNF_FT_S_HBT_1(self):
    """Heartbeat request array after moving to Granted / Heartbeating state.

    Returns response code 0 (NO_ERROR) for all requests.
    """
    # Register 3 devices.
    device_a = json.load(
        open(os.path.join('testcases', 'testdata', 'device_a.json')))
    device_c = json.load(
        open(os.path.join('testcases', 'testdata', 'device_c.json')))
    device_e = json.load(
        open(os.path.join('testcases', 'testdata', 'device_e.json')))
    # Inject FCC IDs
    self._sas_admin.InjectFccId({'fccId': device_a['fccId']})
    self._sas_admin.InjectFccId({'fccId': device_c['fccId']})
    self._sas_admin.InjectFccId({'fccId': device_e['fccId']})
    # Inject User IDs
    self._sas_admin.InjectUserId({'userId': device_a['userId']})
    self._sas_admin.InjectUserId({'userId': device_c['userId']})
    self._sas_admin.InjectUserId({'userId': device_e['userId']})
    request = {'registrationRequest': [device_a, device_c, device_e]}
    # Check Reg response.
    response = self._sas.Registration(request)['registrationResponse']
    cbsd_ids = []
    for resp in response:
      self.assertEqual(resp['response']['responseCode'], 0)
      cbsd_ids.append(resp['cbsdId'])
    del request, response

    # Create and send grant requests for all 3 devices.
    grant_0 = json.load(
        open(os.path.join('testcases', 'testdata', 'grant_0.json')))
    grant_1 = json.load(
        open(os.path.join('testcases', 'testdata', 'grant_0.json')))
    grant_2 = json.load(
        open(os.path.join('testcases', 'testdata', 'grant_0.json')))
    grant_0['cbsdId'] = cbsd_ids[0]
    grant_1['cbsdId'] = cbsd_ids[1]
    grant_2['cbsdId'] = cbsd_ids[2]
    request = {'grantRequest': [grant_0, grant_1, grant_2]}
    # Check grant response.
    response = self._sas.Grant(request)['grantResponse']
    self.assertEqual(len(response), 3)
    grant_ids = []
    grant_expire_times = []
    for response_num, resp in enumerate(response):
      self.assertEqual(resp['cbsdId'], cbsd_ids[response_num])
      self.assertEqual(resp['response']['responseCode'], 0)
      grant_ids.append(resp['grantId'])
      grant_expire_times.append(
          datetime.strptime(resp['grantExpireTime'], '%Y-%m-%dT%H:%M:%SZ'))
    del request, response

    # CBSDs send a Heartbeat request to Authorize the device.
    heartbeat_request = [{
        'cbsdId': cbsd_ids[0],
        'grantId': grant_ids[0],
        'operationState': 'GRANTED'
    }, {
        'cbsdId': cbsd_ids[1],
        'grantId': grant_ids[1],
        'operationState': 'GRANTED'
    }, {
        'cbsdId': cbsd_ids[2],
        'grantId': grant_ids[2],
        'operationState': 'GRANTED'
    }]
    request = {'heartbeatRequest': heartbeat_request}
    response = self._sas.Heartbeat(request)['heartbeatResponse']
    # Check the heartbeat response.
    self.assertEqual(len(response), 3)
    for response_num, resp in enumerate(response):
      self.assertEqual(resp['cbsdId'], cbsd_ids[response_num])
      self.assertEqual(resp['grantId'], grant_ids[response_num])
      self.assertEqual(resp['response']['responseCode'], 0)
    del request, response

    # All 3 devices send a heartbeat request in AUTHORIZED state.
    heartbeat_request = [{
        'cbsdId': cbsd_ids[0],
        'grantId': grant_ids[0],
        'operationState': 'AUTHORIZED'
    }, {
        'cbsdId': cbsd_ids[1],
        'grantId': grant_ids[1],
        'operationState': 'AUTHORIZED'
    }, {
        'cbsdId': cbsd_ids[2],
        'grantId': grant_ids[2],
        'operationState': 'AUTHORIZED'
    }]
    request = {'heartbeatRequest': heartbeat_request}
    response = self._sas.Heartbeat(request)['heartbeatResponse']
    # Check the heartbeat response for all 3 devices.
    self.assertEqual(len(response), 3)
    for response_num, resp in enumerate(response):
      self.assertEqual(resp['cbsdId'], cbsd_ids[response_num])
      self.assertEqual(resp['grantId'], grant_ids[response_num])
      transmit_expire_time = datetime.strptime(resp['transmitExpireTime'],
                                               '%Y-%m-%dT%H:%M:%SZ')
      self.assertLess(datetime.utcnow(), transmit_expire_time)
      self.assertLessEqual(
          (transmit_expire_time - datetime.utcnow()).total_seconds(), 240)
      self.assertLessEqual(transmit_expire_time,
                           grant_expire_times[response_num])
      self.assertEqual(resp['response']['responseCode'], 0)

  @winnforum_testcase
  def test_WINNF_FT_S_HBT_2(self):
    """Array Request: Heartbeat request from 3 CBSDs for GRANT renewal.

    Returns response code 0.
    """
    # Register three devices.
    registration_request = []
    for device_filename in ('device_a.json', 'device_c.json', 'device_e.json'):
      device = json.load(
          open(os.path.join('testcases', 'testdata', device_filename)))
      self._sas_admin.InjectFccId({'fccId': device['fccId']})
      self._sas_admin.InjectUserId({'userId': device['userId']})
      registration_request.append(device)
    request = {'registrationRequest': registration_request}
    response = self._sas.Registration(request)['registrationResponse']
    # Check registration response.
    cbsd_ids = []
    for resp in response:
      self.assertEqual(resp['response']['responseCode'], 0)
      cbsd_ids.append(resp['cbsdId'])
    del request, response

    # Request grants.
    grant_request = []
    for cbsd_id in cbsd_ids:
      grant = json.load(
          open(os.path.join('testcases', 'testdata', 'grant_0.json')))
      grant['cbsdId'] = cbsd_id
      grant_request.append(grant)
    request = {'grantRequest': grant_request}
    # Check grant response.
    response = self._sas.Grant(request)['grantResponse']
    grant_ids = []
    grant_expire_times = []
    for response_num, resp in enumerate(response):
      self.assertEqual(resp['cbsdId'], cbsd_ids[response_num])
      self.assertGreater(len(resp['grantId']), 0)
      self.assertEqual(resp['response']['responseCode'], 0)
      grant_ids.append(resp['grantId'])
      grant_expire_times.append(
          datetime.strptime(resp['grantExpireTime'], '%Y-%m-%dT%H:%M:%SZ'))
    del request, response

    # Heartbeat requests with 'grantRenew' set to True
    heartbeat_request = []
    for cbsd_id, grant_id in zip(cbsd_ids, grant_ids):
      heartbeat_request.append({
          'cbsdId': cbsd_id,
          'grantId': grant_id,
          'operationState': 'GRANTED',
          'grantRenew': True
      })
    request = {'heartbeatRequest': heartbeat_request}
    response = self._sas.Heartbeat(request)['heartbeatResponse']
    # Check the heartbeat response.
    for response_num, resp in enumerate(response):
      self.assertEqual(resp['cbsdId'], cbsd_ids[response_num])
      self.assertEqual(resp['grantId'], grant_ids[response_num])
      transmit_expire_time = datetime.strptime(resp['transmitExpireTime'],
                                               '%Y-%m-%dT%H:%M:%SZ')
      self.assertLess(datetime.utcnow(), transmit_expire_time)
      self.assertLessEqual(
          (transmit_expire_time - datetime.utcnow()).total_seconds(), 240)
      self.assertLessEqual(transmit_expire_time,
                           grant_expire_times[response_num])
      grant_expire_time = datetime.strptime(resp['grantExpireTime'],
                                            '%Y-%m-%dT%H:%M:%SZ')
      self.assertGreaterEqual(grant_expire_time,
                              grant_expire_times[response_num])
      self.assertEqual(resp['response']['responseCode'], 0)

  @winnforum_testcase
  def test_WINNF_FT_S_HBT_3(self):
    """Initial Heartbeat Request (immediately after CBSD moves into Granted
    State) from three CBSDs with an unsupported protocol version by SAS.

    Returns response code 100.
    """

    # Register three devices.
    registration_request = []
    for device_filename in ('device_a.json', 'device_c.json', 'device_e.json'):
      device = json.load(
          open(os.path.join('testcases', 'testdata', device_filename)))
      self._sas_admin.InjectFccId({'fccId': device['fccId']})
      self._sas_admin.InjectUserId({'userId': device['userId']})
      registration_request.append(device)
    request = {'registrationRequest': registration_request}
    response = self._sas.Registration(request)['registrationResponse']
    # Check registration response.
    cbsd_ids = []
    for resp in response:
      self.assertEqual(resp['response']['responseCode'], 0)
      cbsd_ids.append(resp['cbsdId'])
    del request, response

    # Request grants.
    grant_request = []
    for cbsd_id in cbsd_ids:
      grant = json.load(
          open(os.path.join('testcases', 'testdata', 'grant_0.json')))
      grant['cbsdId'] = cbsd_id
      grant_request.append(grant)
    request = {'grantRequest': grant_request}
    # Check grant response.
    response = self._sas.Grant(request)['grantResponse']
    grant_ids = []
    for resp_number, resp in enumerate(response):
      self.assertEqual(resp['cbsdId'], cbsd_ids[resp_number])
      self.assertTrue(resp['grantId'])
      self.assertEqual(resp['response']['responseCode'], 0)
      grant_ids.append(resp['grantId'])
    del request, response

    # Use higher than supported version.
    self._sas._sas_version = 'v2.0'

    # First Heartbeat with unsupported SAS-CBSD protocol version.
    heartbeat_request = []
    for cbsd_id, grant_id in zip(cbsd_ids, grant_ids):
      heartbeat_request.append({
          'cbsdId': cbsd_id,
          'grantId': grant_id,
          'operationState': 'GRANTED'
      })
    request = {'heartbeatRequest': heartbeat_request}
    try:
      response = self._sas.Heartbeat(request)['heartbeatResponse']
      for response_num, resp in enumerate(response):
        # Check the heartbeat response.
        self.assertEqual(resp['cbsdId'], cbsd_ids[response_num])
        self.assertEqual(resp['grantId'], grant_ids[response_num])
        self.assertEqual(resp['response']['responseCode'], 100)
        transmit_expire_time = datetime.strptime(resp['transmitExpireTime'],
                                                 '%Y-%m-%dT%H:%M:%SZ')
        self.assertLessEqual(transmit_expire_time, datetime.utcnow())

    except AssertionError as e:
      # Allow HTTP status 404.
      self.assertEqual(e.args[0], 404)

  @winnforum_testcase
  def test_WINNF_FT_S_HBT_4(self):
    """CBSD heartbeat request array with various required parameters missing.

    Heartbeat request immediately after CBSD moves into Granted State.
    Requests: 1 is valid; 2, 3 and 4 are missing required parameters.
    Returns: response code 0 for request 1; 102 for requests 2, 3 and 4.
    """

    # Register 4 devices.
    registration_request = []
    for device_filename in ('device_a.json', 'device_c.json', 'device_e.json',
                            'device_f.json'):
      device = json.load(
          open(os.path.join('testcases', 'testdata', device_filename)))
      self._sas_admin.InjectFccId({'fccId': device['fccId']})
      self._sas_admin.InjectUserId({'userId': device['userId']})
      registration_request.append(device)
    request = {'registrationRequest': registration_request}
    response = self._sas.Registration(request)['registrationResponse']
    # Check registration response.
    cbsd_ids = []
    for resp in response:
      self.assertEqual(resp['response']['responseCode'], 0)
      cbsd_ids.append(resp['cbsdId'])
    del request, response

    # Request grant.
    grant_request = []
    for cbsd_id in cbsd_ids:
      grant = json.load(
          open(os.path.join('testcases', 'testdata', 'grant_0.json')))
      grant['cbsdId'] = cbsd_id
      grant_request.append(grant)
    request = {'grantRequest': grant_request}
    # Check grant response.
    response = self._sas.Grant(request)['grantResponse']
    grant_ids = []
    grant_expire_times = []
    for response_num, resp in enumerate(response):
      self.assertEqual(resp['cbsdId'], cbsd_ids[response_num])
      self.assertEqual(resp['response']['responseCode'], 0)
      grant_ids.append(resp['grantId'])
      grant_expire_times.append(
          datetime.strptime(resp['grantExpireTime'],
                            '%Y-%m-%dT%H:%M:%SZ'))
    del request, response

    # Prepare 4 Heartbeat requests (these are first heartbeats)
    # 1. Valid, 2. No cbsd_id, 3. No grantId, 4. No operationState
    heartbeat_request = [{
        'cbsdId': cbsd_ids[0],
        'grantId': grant_ids[0],
        'operationState': 'GRANTED'
    }, {
        'grantId': grant_ids[1],
        'operationState': 'GRANTED'
    }, {
        'cbsdId': cbsd_ids[2],
        'operationState': 'GRANTED'
    }, {
        'cbsdId': cbsd_ids[3],
        'grantId': grant_ids[3],
    }]
    request = {'heartbeatRequest': heartbeat_request}
    response = self._sas.Heartbeat(request)['heartbeatResponse']

    # Check the heartbeat response.
    self.assertEqual(len(response), 4)
    # Check the cbsdId and grantId match the request for 1st and 4th response.
    for response_num in (0, 3):
      self.assertEqual(response[response_num]['cbsdId'], cbsd_ids[response_num])
      self.assertEqual(response[response_num]['grantId'],
                       grant_ids[response_num])
    # Validating the first request's successful response
    self.assertEqual(response[0]['response']['responseCode'], 0)
    transmit_expire_time = datetime.strptime(response[0]['transmitExpireTime'],
                                             '%Y-%m-%dT%H:%M:%SZ')
    self.assertLess(datetime.utcnow(), transmit_expire_time)
    self.assertLessEqual(
        (transmit_expire_time - datetime.utcnow()).total_seconds(), 240)
    self.assertLess(transmit_expire_time, grant_expire_times[0])
    # Validating response for requests: 2, 3 and 4.
    for response_num in (1, 2, 3):
      self.assertEqual(response[response_num]['response']['responseCode'], 102)
      transmit_expire_time = datetime.strptime(
          response[response_num]['transmitExpireTime'], '%Y-%m-%dT%H:%M:%SZ')
      self.assertLess(transmit_expire_time, datetime.utcnow())

  @winnforum_testcase
  def test_WINNF_FT_S_HBT_5(self):
    """CBSD heartbeat request after grant is terminated.

    Heartbeat request immediately after CBSD moves out of Granted State. The
    grantId is invalid in heartbeat request. The response should be FAIL.
    """

    # Register the device
    device_a = json.load(open(os.path.join('testcases', 'testdata', 'device_a.json')))
    self._sas_admin.InjectFccId({'fccId': device_a['fccId']})
    self._sas_admin.InjectUserId({'userId': device_a['userId']})
    request = {'registrationRequest': [device_a]}
    response = self._sas.Registration(request)['registrationResponse'][0]

    # Check registration response
    self.assertEqual(response['response']['responseCode'], 0)
    cbsd_id = response['cbsdId']
    del request, response

    # Request grant
    grant_0 = json.load(open(os.path.join('testcases', 'testdata', 'grant_0.json')))
    grant_0['cbsdId'] = cbsd_id
    request = {'grantRequest': [grant_0]}

    # Check grant response
    response = self._sas.Grant(request)['grantResponse'][0]
    self.assertEqual(response['cbsdId'], cbsd_id)
    self.assertEqual(response['response']['responseCode'], 0)
    grant_id = response['grantId']
    grant_expire_time = datetime.strptime(response['grantExpireTime'],
                                          '%Y-%m-%dT%H:%M:%SZ')
    del request, response

    # First successful Heartbeat
    request = {
        'heartbeatRequest': [{
            'cbsdId': cbsd_id, 'grantId': grant_id, 'operationState': 'GRANTED'
        }]
    }
    response = self._sas.Heartbeat(request)['heartbeatResponse'][0]

    # Check the heartbeat response
    self.assertEqual(response['cbsdId'], cbsd_id)
    self.assertEqual(response['grantId'], grant_id)
    self.assertEqual(response['response']['responseCode'], 0)
    transmit_expire_time = datetime.strptime(response['transmitExpireTime'],
                                             '%Y-%m-%dT%H:%M:%SZ')
    del request, response

    # Relinquish the grant
    request = {
        'relinquishmentRequest': [{
            'cbsdId': cbsd_id, 'grantId': grant_id
        }]
    }
    response = self._sas.Relinquishment(request)['relinquishmentResponse'][0]

    # Check the relinquishment response
    self.assertEqual(response['cbsdId'], cbsd_id)
    self.assertEqual(response['grantId'], grant_id)
    self.assertEqual(response['response']['responseCode'], 0)

    # use relinquished grantId in new heartbeat request after transmitExpireTime
    # is passed, but before the grant expires
    request = {
        'heartbeatRequest': [{
            'cbsdId': cbsd_id, 'grantId': grant_id, 'operationState': 'GRANTED'
        }]
    }
    transmit_expire_wait_time = (transmit_expire_time - datetime.utcnow()).total_seconds()
    time.sleep(transmit_expire_wait_time + 1)
    self.assertGreater(datetime.utcnow(), transmit_expire_time)
    self.assertLess(datetime.utcnow(), grant_expire_time)
    response = self._sas.Heartbeat(request)['heartbeatResponse'][0]

    # Check the heartbeat response
    self.assertEqual(response['cbsdId'], cbsd_id)
    self.assertTrue(response['response']['responseCode'] in (103, 500))
    transmit_expire_time = datetime.strptime(response['transmitExpireTime'],
                                             '%Y-%m-%dT%H:%M:%SZ')
    self.assertLess(transmit_expire_time, datetime.utcnow())

  @winnforum_testcase
  def test_WINNF_FT_S_HBT_6(self):
    """Heartbeat Request from CBSD immediately after CBSD's grant is expired.

    Response Code should  be 103.
    """

    # Register the device.
    device_a = json.load(
        open(os.path.join('testcases', 'testdata', 'device_a.json')))
    cbsd_ids = self.assertRegistered([device_a])

    # Request grant.
    grant_0 = json.load(
        open(os.path.join('testcases', 'testdata', 'grant_0.json')))
    grant_0['cbsdId'] = cbsd_ids[0]
    request = {'grantRequest': [grant_0]}
    # Check grant response.
    response = self._sas.Grant(request)['grantResponse'][0]
    self.assertEqual(response['cbsdId'], cbsd_ids[0])
    self.assertEqual(response['response']['responseCode'], 0)
    grant_id = response['grantId']
    grant_expire_time = datetime.strptime(response['grantExpireTime'],
                                          '%Y-%m-%dT%H:%M:%SZ')
    #  Test will automatically fail if the SAS UUT is not configured to use a
    #  short Grant duration to prevent this test from taking unnecessarily
    #  long to execute.
    self.assertTrue(grant_expire_time < datetime.utcnow()+timedelta(hours=24))
    del request, response

    # First Heartbeat to authorize the device.
    request = {
        'heartbeatRequest': [{
            'cbsdId': cbsd_ids[0],
            'grantId': grant_id,
            'operationState': 'GRANTED'
        }]
    }

    response = self._sas.Heartbeat(request)['heartbeatResponse'][0]
    # Check the heartbeat response.
    self.assertEqual(response['cbsdId'], cbsd_ids[0])
    self.assertEqual(response['response']['responseCode'], 0)
    del request, response

    # Calculate (wait time) difference between current time and GrantExpireTime.
    difference_time = (grant_expire_time - datetime.utcnow()).total_seconds()
    logging.debug(
        'Difference between grantExpireTime and CurrentTime (in seconds): %d',
        difference_time)
    time.sleep(difference_time + 1)

    # Send a Heartbeat request after grantExpireTime with expired grantId.
    request = {
        'heartbeatRequest': [{
            'cbsdId': cbsd_ids[0],
            'grantId': grant_id,
            'operationState': 'GRANTED'
        }]
    }
    response = self._sas.Heartbeat(request)['heartbeatResponse'][0]
    # Check the heartbeat response, must have Response Code 103
    self.assertEqual(response['cbsdId'], cbsd_ids[0])
    self.assertTrue(response['response']['responseCode'] in (103, 500))
    transmit_expire_time = datetime.strptime(response['transmitExpireTime'],
                                             '%Y-%m-%dT%H:%M:%SZ')
    self.assertLessEqual(transmit_expire_time, datetime.utcnow())

  @winnforum_testcase
  def test_WINNF_FT_S_HBT_7(self):
    """CBSD heartbeat requests with invalid parameter.

    Heartbeat request immediately after CBSD moves into Granted State.
    Requests: 1 & 2 are valid; 3rd request has a parameter with invalid value.
    Returns: response code 0 for requests 1 & 2; 103 for request 3.
    """

    # Register the devices
    registration_request = []
    for device_filename in ('device_a.json', 'device_c.json', 'device_e.json'):
      device = json.load(
          open(os.path.join('testcases', 'testdata', device_filename)))
      self._sas_admin.InjectFccId({'fccId': device['fccId']})
      self._sas_admin.InjectUserId({'userId': device['userId']})
      registration_request.append(device)
    request = {'registrationRequest': registration_request}
    response = self._sas.Registration(request)['registrationResponse']
    # Check registration response
    cbsd_ids = []
    for resp in response:
      self.assertEqual(resp['response']['responseCode'], 0)
      cbsd_ids.append(resp['cbsdId'])
    del request, response

    # Request grant
    grant_request = []
    for cbsd_id in cbsd_ids:
      grant = json.load(
          open(os.path.join('testcases', 'testdata', 'grant_0.json')))
      grant['cbsdId'] = cbsd_id
      grant_request.append(grant)
    request = {'grantRequest': grant_request}
    # Check grant response
    response = self._sas.Grant(request)['grantResponse']
    grant_ids = []
    grant_expire_times = []
    for response_num, resp in enumerate(response):
      self.assertEqual(resp['cbsdId'], cbsd_ids[response_num])
      self.assertEqual(resp['response']['responseCode'], 0)
      grant_ids.append(resp['grantId'])
      grant_expire_times.append(
          datetime.strptime(resp['grantExpireTime'], '%Y-%m-%dT%H:%M:%SZ'))
    del request, response

    # Prepare Heartbeats
    # No. 1, 2 - Valid requests, No. 3 - Invalid grantId in request
    heartbeat_request = [{
        'cbsdId': cbsd_ids[0],
        'grantId': grant_ids[0],
        'operationState': 'GRANTED'
    }, {
        'cbsdId': cbsd_ids[1],
        'grantId': grant_ids[1],
        'operationState': 'GRANTED'
    }, {
        'cbsdId': cbsd_ids[2],
        'grantId': grant_ids[2] + '-changed',
        'operationState': 'GRANTED'
    }]
    request = {'heartbeatRequest': heartbeat_request}
    response = self._sas.Heartbeat(request)['heartbeatResponse']
    # Check heartbeat response
    self.assertEqual(len(response), 3)
    for response_num in (0, 1):
      self.assertEqual(response[response_num]['cbsdId'], cbsd_ids[response_num])
      self.assertEqual(response[response_num]['grantId'],
                       grant_ids[response_num])
    self.assertEqual(response[2]['cbsdId'], cbsd_ids[2])
    self.assertFalse('grantId' in response[2])
    # Validating the first and second request's successful response.
    for response_num in (0, 1):
      self.assertEqual(response[response_num]['response']['responseCode'], 0)
      transmit_expire_time = datetime.strptime(
          response[response_num]['transmitExpireTime'], '%Y-%m-%dT%H:%M:%SZ')
      self.assertLess(datetime.utcnow(), transmit_expire_time)
      self.assertLessEqual(
          (transmit_expire_time - datetime.utcnow()).total_seconds(), 240)
      self.assertLessEqual(transmit_expire_time,
                           grant_expire_times[response_num])
    # Validating response for 3rd request.
    self.assertEqual(response[2]['response']['responseCode'], 103)
    transmit_expire_time = datetime.strptime(response[2]['transmitExpireTime'],
                                             '%Y-%m-%dT%H:%M:%SZ')
    self.assertLess(transmit_expire_time, datetime.utcnow())

  @winnforum_testcase
  def test_WINNF_FT_S_HBT_8(self):
    """Heartbeat Array Request: BLACKLISTED.

    Response Code should  be 101.
    """
    # Register the devices
    registration_request = []
    fcc_ids = []
    for device_filename in ('device_a.json', 'device_c.json', 'device_e.json'):
      device = json.load(
          open(os.path.join('testcases', 'testdata', device_filename)))
      fcc_ids.append(device['fccId'])
      registration_request.append(device)

    cbsd_ids = self.assertRegistered(registration_request)

    # Request grant
    grant_request = []
    for cbsd_id in cbsd_ids:
      grant = json.load(
          open(os.path.join('testcases', 'testdata', 'grant_0.json')))
      grant['cbsdId'] = cbsd_id
      grant_request.append(grant)
    request = {'grantRequest': grant_request}

    # Check grant response
    response = self._sas.Grant(request)['grantResponse']
    self.assertEqual(len(response), len(cbsd_ids))
    grant_ids = []
    grant_expire_time = []
    for resp_number, resp in enumerate(response):
      self.assertEqual(resp['cbsdId'], cbsd_ids[resp_number])
      self.assertTrue(resp['grantId'])
      self.assertEqual(resp['response']['responseCode'], 0)
      grant_ids.append(resp['grantId'])
      grant_expire_time.append(
          datetime.strptime(resp['grantExpireTime'], '%Y-%m-%dT%H:%M:%SZ'))
    del request, response

    # Inject Third Device into Blacklist
    self._sas_admin.BlacklistByFccId({'fccId': fcc_ids[2]})

    # First Heartbeat Request
    heartbeat_request = []
    for cbsd_id, grant_id in zip(cbsd_ids, grant_ids):
      heartbeat_request.append({
          'cbsdId': cbsd_id,
          'grantId': grant_id,
          'operationState': 'GRANTED'
      })

    request = {'heartbeatRequest': heartbeat_request}
    response = self._sas.Heartbeat(request)['heartbeatResponse']
    self.assertEqual(len(response), len(grant_ids))

    # Check the heartbeat response
    # First two devices have Response Code 0.
    for index, resp in enumerate(response[:2]):
      self.assertEqual(resp['cbsdId'], cbsd_ids[index])
      self.assertEqual(resp['grantId'], grant_ids[index])
      self.assertEqual(resp['response']['responseCode'], 0)
      transmit_expire_time = datetime.strptime(resp['transmitExpireTime'],
                                               '%Y-%m-%dT%H:%M:%SZ')
      self.assertLess(datetime.utcnow(), transmit_expire_time)
      self.assertLessEqual(
          (transmit_expire_time - datetime.utcnow()).total_seconds(), 240)
      self.assertLessEqual(transmit_expire_time,
                           grant_expire_time[index])

    # Third device is in Blacklist, must have Response Code 101.
    self.assertEqual(response[2]['response']['responseCode'], 101)
    transmit_expire_time = datetime.strptime(response[2]['transmitExpireTime'],
                                             '%Y-%m-%dT%H:%M:%SZ')
    self.assertLessEqual(transmit_expire_time, datetime.utcnow())
    del request, response

    # Third device sends a second heartbeat request with its blacklisted cbsdId.
    request = {
        'heartbeatRequest': [{
            'cbsdId': cbsd_ids[2],
            'grantId': grant_ids[2],
            'operationState': 'GRANTED'
        }]
    }
    response = self._sas.Heartbeat(request)['heartbeatResponse'][0]
    # Check the heartbeat response has Response code 101 or 103
    self.assertTrue(response['response']['responseCode'] in (101, 103))

  @winnforum_testcase
  def test_WINNF_FT_S_HBT_9(self):
    """ Array request, of three cbsds,SAS terminates the Grant for the one
    that impacts incumbent activity.

    successful heartbeat for the grants of two cbsds that don't impact
     the incumbent and failed with responseCode 500 for the third one.
    """
    # STEP 1
    # register three devices
    device_a = json.load(
        open(os.path.join('testcases', 'testdata', 'device_a.json')))
    device_c = json.load(
        open(os.path.join('testcases', 'testdata', 'device_c.json')))
    device_e = json.load(
        open(os.path.join('testcases', 'testdata', 'device_e.json')))
    cbsd_ids = self.assertRegistered([device_a, device_c, device_e])
    # load and set Grants data
    grant_a = json.load(
        open(os.path.join('testcases', 'testdata', 'grant_0.json')))
    grant_a['cbsdId'] = cbsd_ids[0]
    grant_c = json.load(
        open(os.path.join('testcases', 'testdata', 'grant_0.json')))
    grant_c['cbsdId'] = cbsd_ids[1]
    grant_e = json.load(
        open(os.path.join('testcases', 'testdata', 'grant_0.json')))
    grant_e['cbsdId'] = cbsd_ids[2]
    grant_e['operationParam']['operationFrequencyRange']\
                             ['lowFrequency'] = 3650000000
    grant_e['operationParam']['operationFrequencyRange']\
                             ['highFrequency'] = 3660000000
    request = {'grantRequest': [grant_a, grant_c, grant_e]}
    # send grant request
    response = self._sas.Grant(request)['grantResponse']
    grant_ids = []
    grant_expire_times = []
    for response_num, resp in enumerate(response):
      self.assertEqual(resp['response']['responseCode'], 0)
      grant_ids.append(resp['grantId'])
      grant_expire_times.append(
          datetime.strptime(resp['grantExpireTime'], '%Y-%m-%dT%H:%M:%SZ'))
    del request, response
    # First Heartbeat
    request = []
    for cbsd_id, grant_id in zip(cbsd_ids, grant_ids):
      request.append({
          'cbsdId': cbsd_id,
          'grantId': grant_id,
          'operationState': 'GRANTED'
      })

    response = self._sas.Heartbeat({'heartbeatRequest': request})['heartbeatResponse']
    for resp in response:
      self.assertEqual(resp['response']['responseCode'], 0)
    del request, response
    # STEP 2
    # load and inject FSS data with Overlapping Frequency of CBSD
    fss_e = json.load(
        open(os.path.join('testcases', 'testdata', 'fss_record_0.json')))
    self._sas_admin.InjectFss({'record': fss_e})
    # load and inject GWBL data with Overlapping Frequency of CBSD
    gwbl_e = json.load(
        open(os.path.join('testcases', 'testdata', 'gwbl_record_0.json')))
    self._sas_admin.InjectWisp(gwbl_e)
    # STEP 3
    # Trigger daily activities and wait for it to get it complete
    self.TriggerDailyActivitiesImmediatelyAndWaitUntilComplete()
    # Send Heartbeat after triggering the IAP
    request = []
    for cbsd_id, grant_id in\
     zip(cbsd_ids, grant_ids):
      request.append({
          'cbsdId': cbsd_id,
          'grantId': grant_id,
          'operationState': 'GRANTED'
      })
    response = self._sas.Heartbeat({'heartbeatRequest': request})['heartbeatResponse']
    del request
    # CHECK
    # Check first two CBSDs with a successful HB response
    for response_num, resp in enumerate(response[:2]):
      self.assertEqual(resp['cbsdId'], cbsd_ids[response_num])
      self.assertEqual(resp['grantId'], grant_ids[response_num])
      self.assertEqual(resp['response']['responseCode'], 0)
      transmit_expire_time = datetime.strptime(resp['transmitExpireTime'],\
                                               '%Y-%m-%dT%H:%M:%SZ')
      self.assertLessEqual((transmit_expire_time - \
                            datetime.utcnow()).total_seconds(), 240)
      self.assertLessEqual(datetime.utcnow(), transmit_expire_time)
      self.assertLessEqual(transmit_expire_time, grant_expire_times[response_num])
    # Check the third  CBSD with unsuccessful HB response of code 500
    self.assertEqual(response[2]['cbsdId'], cbsd_ids[2])
    self.assertEqual(response[2]['grantId'], grant_ids[2])
    self.assertEqual(response[2]['response']['responseCode'], 500)
    self.assertLessEqual(datetime.strptime(
        response[2]['transmitExpireTime'],'%Y-%m-%dT%H:%M:%SZ'), datetime.utcnow())

<<<<<<< HEAD
  def generate_HBT_10_default_config(self, filename):
    """Generates the WinnForum configuration for HBT.10."""

    # Load device info
    device_a = json.load(
        open(os.path.join('testcases', 'testdata', 'device_a.json')))
    device_c = json.load(
        open(os.path.join('testcases', 'testdata', 'device_c.json')))
    device_b = json.load(
        open(os.path.join('testcases', 'testdata', 'device_b.json')))

    # Load grant.json
    grant_a = json.load(
        open(os.path.join('testcases', 'testdata', 'grant_0.json')))
    grant_c = json.load(
        open(os.path.join('testcases', 'testdata', 'grant_0.json')))
    grant_b = json.load(
        open(os.path.join('testcases', 'testdata', 'grant_0.json')))

    heartbeat_a = {'operationState': 'GRANTED'}
    heartbeat_c = {'grantId': 'REMOVE', 'operationState': 'GRANTED'}
    heartbeat_b = {'operationState': 'GRANTED', 'grantRenew': True}

    # Device a and device_c are Cat A.
    self.assertEqual(device_a['cbsdCategory'], 'A')
    self.assertEqual(device_c['cbsdCategory'], 'A')

    # Device_b is Category B with conditionals pre-loaded.
    self.assertEqual(device_b['cbsdCategory'], 'B')
    conditionals_b = {
        'cbsdCategory': device_b['cbsdCategory'],
        'fccId': device_b['fccId'],
        'cbsdSerialNumber': device_b['cbsdSerialNumber'],
        'airInterface': device_b['airInterface'],
        'installationParam': device_b['installationParam']
    }
    conditionals = {'registrationData': [conditionals_b]}
    del device_b['installationParam']
    del device_b['cbsdCategory']
    del device_b['airInterface']

    # Create the actual config.
    devices = [device_a, device_c, device_b]
    blacklist_devices = [device_a]
    grant_requests = [grant_a, grant_c, grant_b]
    heartbeat_requests = [heartbeat_a, heartbeat_c, heartbeat_b]
    config = {
        'fccIdsBlacklist': [d['fccId'] for d in blacklist_devices],
        'conditionalRegistrationData': conditionals,
        'registrationRequests': devices,
        'grantRequests': grant_requests,
        'heartbeatRequests': heartbeat_requests,
        # First request has a blacklisted CBSD => BLACKLISTED
        # Second request is missing Grant ID => MISSING_PARAM
        # Third request has all valid params => SUCCESS
        'expectedResponseCodes': [(101,), (102,), (0,)]
    }
    writeConfig(filename, config)

  @configurable_testcase(generate_HBT_10_default_config)
  def test_WINNF_FT_S_HBT_10(self, config_filename):
    """[Configurable] Heartbeat with optional intervening grant termination
       or blacklist."""

    config = loadConfig(config_filename)
    # Very light checking of the config file.
    self.assertEqual(
        len(config['registrationRequests']), len(config['grantRequests']))
    self.assertEqual(
        len(config['grantRequests']), len(config['heartbeatRequests']))
    self.assertEqual(
        len(config['heartbeatRequests']),
        len(config['expectedResponseCodes']))

    # Whitelist FCC IDs.
    for device in config['registrationRequests']:
      self._sas_admin.InjectFccId({
          'fccId': device['fccId'],
          'fccMaxEirp': 47
      })

    # Whitelist user IDs.
    for device in config['registrationRequests']:
      self._sas_admin.InjectUserId({'userId': device['userId']})

    # Register devices
    if ('conditionalRegistrationData' in config) and (
        config['conditionalRegistrationData']):
      self._sas_admin.PreloadRegistrationData(
          config['conditionalRegistrationData'])
    request = {'registrationRequest': config['registrationRequests']}
    response = self._sas.Registration(request)['registrationResponse']
    # Check registration response
    cbsd_ids = []
    for resp in response:
      self.assertEqual(resp['response']['responseCode'], 0)
      cbsd_ids.append(resp['cbsdId'])
    del request, response

    # Request grant
    grant_request = config['grantRequests']
    addCbsdIdsToRequests(cbsd_ids, grant_request)
    request = {'grantRequest': grant_request}

    # Check grant response
    response = self._sas.Grant(request)['grantResponse']
    self.assertEqual(len(response), len(grant_request))
    grant_ids = []
    grant_expire_times = []
    for _, resp in enumerate(response):
      self.assertEqual(resp['response']['responseCode'], 0)
      grant_ids.append(resp['grantId'])
      grant_expire_times.append(
          datetime.strptime(resp['grantExpireTime'], '%Y-%m-%dT%H:%M:%SZ'))
    del request, response

    # Blacklist N2 CBSDs
    for fcc_id in config['fccIdsBlacklist']:
      self._sas_admin.BlacklistByFccId({'fccId': fcc_id})
    blacklisted_cbsd_ids = []
    for cbsd_id, request in zip(cbsd_ids, config['registrationRequests']):
      if request['fccId'] in config['fccIdsBlacklist']:
        blacklisted_cbsd_ids.append(cbsd_id)

    # First Heartbeat Request
    heartbeat_request = config['heartbeatRequests']
    addCbsdIdsToRequests(cbsd_ids, heartbeat_request)
    addGrantIdsToRequests(grant_ids, heartbeat_request)
    request = {'heartbeatRequest': heartbeat_request}
    responses = self._sas.Heartbeat(request)['heartbeatResponse']
    self.assertEqual(len(responses), len(heartbeat_request))

    # Check heartbeat response
    self.assertEqual(len(responses), len(config['expectedResponseCodes']))
    for i, response in enumerate(responses):
      expected_response_codes = config['expectedResponseCodes'][i]
      logging.debug('Looking at response number %d', i)
      logging.debug('Expecting to see response code in set %s in response: %s',
                    expected_response_codes, response)
      self.assertIn(response['response']['responseCode'],
                    expected_response_codes)
      # Check if the request contains CBSD ID
      if 'cbsdId' in heartbeat_request[i]:
        # Check if CBSD ID is valid
        if (heartbeat_request[i]['cbsdId'] in cbsd_ids) and (
            heartbeat_request[i]['cbsdId'] not in blacklisted_cbsd_ids):
          self.assertEqual(response['cbsdId'], heartbeat_request[i]['cbsdId'])
          # Check if the request contains Grant ID
          if 'grantId' in heartbeat_request[i]:
            # Check if Grant ID is valid
            if heartbeat_request[i]['grantId'] in grant_ids:
              cbsd_index = cbsd_ids.index(heartbeat_request[i]['cbsdId'])
              grant_index = grant_ids.index(heartbeat_request[i]['grantId'])
              # Check if CBSD ID is paired with the corresponding Grant ID.
              if cbsd_index == grant_index:
                self.assertEqual(response['grantId'],
                                 heartbeat_request[i]['grantId'])

      if response['response']['responseCode'] == 0:
        transmit_expire_time = datetime.strptime(response['transmitExpireTime'],
                                                 '%Y-%m-%dT%H:%M:%SZ')
        self.assertLess(datetime.utcnow(), transmit_expire_time)
        self.assertLessEqual(
            (transmit_expire_time - datetime.utcnow()).total_seconds(), 240)
        self.assertLessEqual(transmit_expire_time, grant_expire_times[i])
        if ('grantRenew' in heartbeat_request[i]) and (
            heartbeat_request[i]['grantRenew']):
          grant_expire_time = datetime.strptime(response['grantExpireTime'],
                                                '%Y-%m-%dT%H:%M:%SZ')
          self.assertLess(datetime.utcnow(), grant_expire_time)
      else:
        transmit_expire_time = datetime.strptime(response['transmitExpireTime'],
                                                 '%Y-%m-%dT%H:%M:%SZ')
        self.assertLessEqual(transmit_expire_time, datetime.utcnow())

=======
>>>>>>> f0277f3a
  @winnforum_testcase
  def test_WINNF_FT_S_HBT_11(self):
    """Out of sync Grant state between the CBSD and the SAS.

    Returns response code 502 (UNSYNC_OP_PARAM).
    """
    # Load a device.
    device_a = json.load(
        open(os.path.join('testcases', 'testdata', 'device_a.json')))

    # Load grant.json
    grant_0 = json.load(
        open(os.path.join('testcases', 'testdata', 'grant_0.json')))

    # Register the device and get a grant
    cbsd_ids, grant_ids = self.assertRegisteredAndGranted([device_a], [grant_0])

    # Send a Heartbeat request.
    heartbeat_request = [{
        'cbsdId': cbsd_ids[0],
        'grantId': grant_ids[0],
        'operationState': 'AUTHORIZED'
    }]
    request = {'heartbeatRequest': heartbeat_request}
    response = self._sas.Heartbeat(request)['heartbeatResponse']
    self.assertEqual(len(response), 1)

    # Check the heartbeat response.
    self.assertEqual(response[0]['cbsdId'], cbsd_ids[0])
    self.assertEqual(response[0]['grantId'], grant_ids[0])
    self.assertEqual(response[0]['response']['responseCode'], 502)

  @winnforum_testcase
  def test_WINNF_FT_S_HBT_12(self):
    """The grant is SUSPENDED or TERMINATED in the heartbeat response.

     Heartbeat Response Code for Step 7 and 8, should  be:
     - 500(TERMINATED_GRANT) or 501(SUSPENDED_GRANT)
    """
    # Load DPAs and ensure all DPAs are inactive
    self._sas_admin.TriggerLoadDpas()
    self._sas_admin.TriggerBulkDpaActivation({'activate': False})

    # Load a device.
    device_a = json.load(
        open(os.path.join('testcases', 'testdata', 'device_a.json')))
    # CBSD located in DPA 6 neighborhood
    device_a['installationParam']['latitude'] = 36.7115375795
    device_a['installationParam']['longitude'] = -76.0162751808

    # Register device
    cbsd_ids = self.assertRegistered([device_a])

    # Step 3: Send grant request and check grant response
    grant_0 = json.load(
        open(os.path.join('testcases', 'testdata', 'grant_0.json')))
    grant_0['cbsdId'] = cbsd_ids[0]
    grant_0['operationParam']['operationFrequencyRange'][
        'lowFrequency'] = 3550000000
    grant_0['operationParam']['operationFrequencyRange'][
        'highFrequency'] = 3560000000
    grant_0['operationParam']['maxEirp'] = 20
    request = {'grantRequest': [grant_0]}
    response = self._sas.Grant(request)['grantResponse'][0]
    self.assertEqual(response['cbsdId'], cbsd_ids[0])
    self.assertEqual(response['response']['responseCode'], 0)
    self.assertTrue('grantId' in response)
    grant_expire_time = datetime.strptime(response['grantExpireTime'],
                                          '%Y-%m-%dT%H:%M:%SZ')
    grant_id = response['grantId']
    heartbeat_request = {
        'cbsdId': cbsd_ids[0],
        'grantId': grant_id,
        'operationState': 'GRANTED'
    }
    del request, response

    # Step 4: Send heartbeat request and check heartbeat response
    request = {'heartbeatRequest': heartbeat_request}
    response = self._sas.Heartbeat(request)['heartbeatResponse'][0]
    self.assertEqual(response['response']['responseCode'], 0)
    self.assertEqual(response['cbsdId'], cbsd_ids[0])
    self.assertEqual(response['grantId'], grant_id)
    del request, response

    # Step 5: Activate DPA on channel 3550 - 3560 MHz
    self._sas_admin.TriggerDpaActivation({
        'frequencyRange': {
            'lowFrequency': 3550000000,
            'highFrequency': 3560000000
        },
        'dpaId': 'east_dpa6',
    })

    # Step 6: Sleep 240 seconds
    time.sleep(240)

    # Step 7
    heartbeat_request = {
        'cbsdId': cbsd_ids[0],
        'grantId': grant_id,
        'operationState': 'GRANTED'
    }
    # Send heartbeat request and Check heartbeat response
    request = {'heartbeatRequest': heartbeat_request}
    response = self._sas.Heartbeat(request)['heartbeatResponse']
    self.assertEqual(len(response), 1)
    self.assertTrue(response[0]['response']['responseCode'] in [500, 501])
    self.assertEqual(response[0]['cbsdId'], cbsd_ids[0])
    self.assertEqual(response[0]['grantId'], grant_id)
    if response['response']['responseCode'] == 500:
      return

    # Sleep 240 seconds
    time.sleep(240)
    self.assertLess(datetime.utcnow(), grant_expire_time)

    # Step 8 - Heartbeat request with operationState = GRANTED
    heartbeat_request = {
        'cbsdId': cbsd_ids[0],
        'grantId': grant_id,
        'operationState': 'GRANTED'
    }
    request = {'heartbeatRequest': heartbeat_request}
    response = self._sas.Heartbeat(request)['heartbeatResponse']
    # Check heartbeat response
    self.assertEqual(len(response), 1)
    self.assertTrue(response[0]['response']['responseCode'] in [500, 501])
    self.assertEqual(response[0]['cbsdId'], cbsd_ids[0])
<<<<<<< HEAD
    self.assertEqual(response[0]['grantId'], grant_id)
=======
    self.assertEqual(response[0]['grantId'], grant_id)
>>>>>>> f0277f3a
<|MERGE_RESOLUTION|>--- conflicted
+++ resolved
@@ -798,7 +798,6 @@
     self.assertLessEqual(datetime.strptime(
         response[2]['transmitExpireTime'],'%Y-%m-%dT%H:%M:%SZ'), datetime.utcnow())
 
-<<<<<<< HEAD
   def generate_HBT_10_default_config(self, filename):
     """Generates the WinnForum configuration for HBT.10."""
 
@@ -974,8 +973,6 @@
                                                  '%Y-%m-%dT%H:%M:%SZ')
         self.assertLessEqual(transmit_expire_time, datetime.utcnow())
 
-=======
->>>>>>> f0277f3a
   @winnforum_testcase
   def test_WINNF_FT_S_HBT_11(self):
     """Out of sync Grant state between the CBSD and the SAS.
@@ -1105,8 +1102,5 @@
     self.assertEqual(len(response), 1)
     self.assertTrue(response[0]['response']['responseCode'] in [500, 501])
     self.assertEqual(response[0]['cbsdId'], cbsd_ids[0])
-<<<<<<< HEAD
     self.assertEqual(response[0]['grantId'], grant_id)
-=======
-    self.assertEqual(response[0]['grantId'], grant_id)
->>>>>>> f0277f3a
+

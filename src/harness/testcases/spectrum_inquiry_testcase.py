--- conflicted
+++ resolved
@@ -67,75 +67,6 @@
     self.assertEqual(len(response['availableChannel']), 0)
 
   @winnforum_testcase
-<<<<<<< HEAD
-  def test_WINNF_FT_S_SIQ_5(self):
-    """Send Spectrum Inquiry for coastal exclusion zone spectrum.
-
-    Category B device is located inside, then outside of the coastal exclusion
-    zone and inquires for spectrum reserved for coastal exclusion zone.
-
-    The response should be Success, with NO channels in result.
-    """
-    # Register the device
-    device_b = json.load(
-        open(os.path.join('testcases', 'testdata', 'device_b.json')))
-    self.assertEqual(device_b['cbsdCategory'], 'B')
-    self._sas_admin.InjectFccId({'fccId': device_b['fccId']})
-    # Locate this device close to coast (Half Moon Bay, Calif.)
-    device_b['installationParam']['latitude'] = 37.444267
-    device_b['installationParam']['longitude'] = -122.428628
-    request = {'registrationRequest': [device_b]}
-    response = self._sas.Registration(request)['registrationResponse'][0]
-    self.assertEqual(response['response']['responseCode'], 0)
-    cbsd_id = response['cbsdId']
-    del request, response
-
-    # Query for the spectrum affected by the coastal exclusion zone, i.e.
-    # 3550-3650 MHz.
-    spectrum_inquiry_0 = {
-        'cbsdId': cbsd_id,
-        'inquiredSpectrum': [{
-            'lowFrequency': 3550000000.0,
-            'highFrequency': 3650000000.0
-        }]
-    }
-    request = {'spectrumInquiryRequest': [spectrum_inquiry_0]}
-    # Check spectrum inquiry response
-    response = self._sas.SpectrumInquiry(request)['spectrumInquiryResponse'][0]
-    self.assertEqual(response['response']['responseCode'], 0)
-    self.assertEqual(response['cbsdId'], cbsd_id)
-    self.assertEqual(len(response['availableChannel']), 0)
-    # Deregister the device and again register at new, non-coastal location
-    request = {'deregistrationRequest': [{'cbsdId': cbsd_id}]}
-    response = self._sas.Deregistration(request)['deregistrationResponse'][0]
-    self.assertEqual(response['response']['responseCode'], 0)
-    del request, response
-
-    # Query again, now in a location not affected by the coastal exclusion zone.
-    device_b = json.load(
-        open(os.path.join('testcases', 'testdata', 'device_b.json')))
-    request = {'registrationRequest': [device_b]}
-    response = self._sas.Registration(request)['registrationResponse'][0]
-    self.assertEqual(response['response']['responseCode'], 0)
-    cbsd_id = response['cbsdId']
-    del request, response
-    # Send spectrum inquiry and check response
-    spectrum_inquiry_1 = {
-        'cbsdId': cbsd_id,
-        'inquiredSpectrum': [{
-            'lowFrequency': 3550000000.0,
-            'highFrequency': 3650000000.0
-        }]
-    }
-    request = {'spectrumInquiryRequest': [spectrum_inquiry_1]}
-    response = self._sas.SpectrumInquiry(request)['spectrumInquiryResponse'][0]
-    self.assertEqual(response['response']['responseCode'], 0)
-    self.assertEqual(response['cbsdId'], cbsd_id)
-    self.assertEqual(len(response['availableChannel']), 0)
-
-  @winnforum_testcase
-=======
->>>>>>> 649f36da
   def test_WINNF_FT_S_SIQ_8(self):
     """Send Spectrum Inquiry with missing cbsdId field.
 

#    Copyright 2016 SAS Project Authors. All Rights Reserved.
#
#    Licensed under the Apache License, Version 2.0 (the "License");
#    you may not use this file except in compliance with the License.
#    You may obtain a copy of the License at
#
#        http://www.apache.org/licenses/LICENSE-2.0
#
#    Unless required by applicable law or agreed to in writing, software
#    distributed under the License is distributed on an "AS IS" BASIS,
#    WITHOUT WARRANTIES OR CONDITIONS OF ANY KIND, either express or implied.
#    See the License for the specific language governing permissions and
#    limitations under the License.

import json
import os
import unittest

import sas
from util import winnforum_testcase


class SpectrumInquiryTestcase(unittest.TestCase):

  def setUp(self):
    self._sas, self._sas_admin = sas.GetTestingSas()
    self._sas_admin.Reset()

  def tearDown(self):
    pass

  @winnforum_testcase
<<<<<<< HEAD
  def test_WINFF_FT_S_SIQ_9(self):
    """Send Spectrum Inquiry with missing frequencyRange object.
=======
  def test_WINFF_FT_S_SIQ_8(self):
    """Send Spectrum Inquiry with missing cbsdId field.
>>>>>>> 65c3a9f9

    The response should be MISSING_PARAM, code 102
    """
    # Register the device
    device_a = json.load(
        open(os.path.join('testcases', 'testdata', 'device_a.json')))
    self._sas_admin.InjectFccId({'fccId': device_a['fccId']})
    request = {'registrationRequest': [device_a]}
    response = self._sas.Registration(request)['registrationResponse'][0]
    # Check registration response
    self.assertEqual(response['response']['responseCode'], 0)
<<<<<<< HEAD
    self.assertTrue('cbsdId' in response)
    cbsd_id = response['cbsdId']
    del request, response

    # Send Spectrum Inquiry request
    spectrum_inquiry_0 = json.load(
        open(os.path.join('testcases', 'testdata', 'spectrum_inquiry_0.json')))
    spectrum_inquiry_0['cbsdId'] = cbsd_id
    del spectrum_inquiry_0['inquiredSpectrum']
    request = {'spectrumInquiryRequest': [spectrum_inquiry_0]}
    # Check Spectrum Inquiry Response
    response = self._sas.SpectrumInquiry(request)['spectrumInquiryResponse'][0]
    self.assertTrue('cbsdId' in response)
    self.assertEqual(response['response']['responseCode'], 102)
=======
    del request, response

    # Send Spectrum Inquiry request.
    spectrum_inquiry_0 = json.load(
        open(os.path.join('testcases', 'testdata', 'spectrum_inquiry_0.json')))
    self.assertFalse('cbsdId' in spectrum_inquiry_0)
    request = {'spectrumInquiryRequest': [spectrum_inquiry_0]}
    # Check Spectrum Inquiry Response
    response = self._sas.SpectrumInquiry(request)['spectrumInquiryResponse'][0]
    self.assertFalse('cbsdId' in response)
    self.assertTrue(response['response']['responseCode'] == 102 or
                    response['response']['responseCode'] == 105)
>>>>>>> 65c3a9f9

  @winnforum_testcase
  def test_WINFF_FT_S_SIQ_10(self):
    """Send Spectrum Inquiry with missing highFrequency parameter.

    The response should be MISSING_PARAM, code 102
    """
    # Register the device
    device_a = json.load(
        open(os.path.join('testcases', 'testdata', 'device_a.json')))
    self._sas_admin.InjectFccId({'fccId': device_a['fccId']})
    request = {'registrationRequest': [device_a]}
    response = self._sas.Registration(request)['registrationResponse'][0]
    # Check registration response
    self.assertEqual(response['response']['responseCode'], 0)
    cbsd_id = response['cbsdId']
    del request, response

    # Send Spectrum Inquiry request
    spectrum_inquiry_0 = json.load(
        open(os.path.join('testcases', 'testdata', 'spectrum_inquiry_0.json')))
    spectrum_inquiry_0['cbsdId'] = cbsd_id
    del spectrum_inquiry_0['inquiredSpectrum'][0]['highFrequency']
    request = {'spectrumInquiryRequest': [spectrum_inquiry_0]}
    # Check Spectrum Inquiry Response
    response = self._sas.SpectrumInquiry(request)['spectrumInquiryResponse'][0]
    self.assertTrue('cbsdId' in response)
    self.assertEqual(response['cbsdId'], cbsd_id)
    self.assertEqual(response['response']['responseCode'], 102)

  @winnforum_testcase
  def test_WINFF_FT_S_SIQ_11(self):
    """Send Spectrum Inquiry with missing lowFrequency parameter.

    The response should be MISSING_PARAM, code 102
    """
    # Register the device
    device_a = json.load(
        open(os.path.join('testcases', 'testdata', 'device_a.json')))
    self._sas_admin.InjectFccId({'fccId': device_a['fccId']})
    request = {'registrationRequest': [device_a]}
    response = self._sas.Registration(request)['registrationResponse'][0]
    # Check registration response
    self.assertEqual(response['response']['responseCode'], 0)
    cbsd_id = response['cbsdId']
    del request, response

    # Send Spectrum Inquiry request
    spectrum_inquiry_0 = json.load(
        open(os.path.join('testcases', 'testdata', 'spectrum_inquiry_0.json')))
    spectrum_inquiry_0['cbsdId'] = cbsd_id
    del spectrum_inquiry_0['inquiredSpectrum'][0]['lowFrequency']
    request = {'spectrumInquiryRequest': [spectrum_inquiry_0]}
    # Check Spectrum Inquiry Response
    response = self._sas.SpectrumInquiry(request)['spectrumInquiryResponse'][0]
    self.assertTrue('cbsdId' in response)
    self.assertEqual(response['cbsdId'], cbsd_id)
    self.assertEqual(response['response']['responseCode'], 102)<|MERGE_RESOLUTION|>--- conflicted
+++ resolved
@@ -30,13 +30,8 @@
     pass
 
   @winnforum_testcase
-<<<<<<< HEAD
-  def test_WINFF_FT_S_SIQ_9(self):
-    """Send Spectrum Inquiry with missing frequencyRange object.
-=======
   def test_WINFF_FT_S_SIQ_8(self):
     """Send Spectrum Inquiry with missing cbsdId field.
->>>>>>> 65c3a9f9
 
     The response should be MISSING_PARAM, code 102
     """
@@ -48,7 +43,33 @@
     response = self._sas.Registration(request)['registrationResponse'][0]
     # Check registration response
     self.assertEqual(response['response']['responseCode'], 0)
-<<<<<<< HEAD
+    del request, response
+
+    # Send Spectrum Inquiry request.
+    spectrum_inquiry_0 = json.load(
+        open(os.path.join('testcases', 'testdata', 'spectrum_inquiry_0.json')))
+    self.assertFalse('cbsdId' in spectrum_inquiry_0)
+    request = {'spectrumInquiryRequest': [spectrum_inquiry_0]}
+    # Check Spectrum Inquiry Response
+    response = self._sas.SpectrumInquiry(request)['spectrumInquiryResponse'][0]
+    self.assertFalse('cbsdId' in response)
+    self.assertTrue(response['response']['responseCode'] == 102 or
+                    response['response']['responseCode'] == 105)
+
+  @winnforum_testcase
+  def test_WINFF_FT_S_SIQ_9(self):
+    """Send Spectrum Inquiry with missing frequencyRange object.
+
+    The response should be MISSING_PARAM, code 102
+    """
+    # Register the device
+    device_a = json.load(
+        open(os.path.join('testcases', 'testdata', 'device_a.json')))
+    self._sas_admin.InjectFccId({'fccId': device_a['fccId']})
+    request = {'registrationRequest': [device_a]}
+    response = self._sas.Registration(request)['registrationResponse'][0]
+    # Check registration response
+    self.assertEqual(response['response']['responseCode'], 0)
     self.assertTrue('cbsdId' in response)
     cbsd_id = response['cbsdId']
     del request, response
@@ -63,20 +84,6 @@
     response = self._sas.SpectrumInquiry(request)['spectrumInquiryResponse'][0]
     self.assertTrue('cbsdId' in response)
     self.assertEqual(response['response']['responseCode'], 102)
-=======
-    del request, response
-
-    # Send Spectrum Inquiry request.
-    spectrum_inquiry_0 = json.load(
-        open(os.path.join('testcases', 'testdata', 'spectrum_inquiry_0.json')))
-    self.assertFalse('cbsdId' in spectrum_inquiry_0)
-    request = {'spectrumInquiryRequest': [spectrum_inquiry_0]}
-    # Check Spectrum Inquiry Response
-    response = self._sas.SpectrumInquiry(request)['spectrumInquiryResponse'][0]
-    self.assertFalse('cbsdId' in response)
-    self.assertTrue(response['response']['responseCode'] == 102 or
-                    response['response']['responseCode'] == 105)
->>>>>>> 65c3a9f9
 
   @winnforum_testcase
   def test_WINFF_FT_S_SIQ_10(self):

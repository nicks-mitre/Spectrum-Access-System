#    Copyright 2016 SAS Project Authors. All Rights Reserved.
#
#    Licensed under the Apache License, Version 2.0 (the "License");
#    you may not use this file except in compliance with the License.
#    You may obtain a copy of the License at
#
#        http://www.apache.org/licenses/LICENSE-2.0
#
#    Unless required by applicable law or agreed to in writing, software
#    distributed under the License is distributed on an "AS IS" BASIS,
#    WITHOUT WARRANTIES OR CONDITIONS OF ANY KIND, either express or implied.
#    See the License for the specific language governing permissions and
#    limitations under the License.

import json
import os
import unittest

import sas
from util import winnforum_testcase


class SpectrumInquiryTestcase(unittest.TestCase):

  def setUp(self):
    self._sas, self._sas_admin = sas.GetTestingSas()
    self._sas_admin.Reset()

  def tearDown(self):
    pass

  @winnforum_testcase
  def test_WINFF_FT_S_SIQ_8(self):
    """Send Spectrum Inquiry with missing cbsdId field.

    The response should be MISSING_PARAM, code 102
    """
    # Register the device
    device_a = json.load(
        open(os.path.join('testcases', 'testdata', 'device_a.json')))
    self._sas_admin.InjectFccId({'fccId': device_a['fccId']})
    request = {'registrationRequest': [device_a]}
    response = self._sas.Registration(request)['registrationResponse'][0]
    # Check registration response
    self.assertEqual(response['response']['responseCode'], 0)
    del request, response

    # Send Spectrum Inquiry request.
    spectrum_inquiry_0 = json.load(
        open(os.path.join('testcases', 'testdata', 'spectrum_inquiry_0.json')))
    self.assertFalse('cbsdId' in spectrum_inquiry_0)
    request = {'spectrumInquiryRequest': [spectrum_inquiry_0]}
    # Check Spectrum Inquiry Response
    response = self._sas.SpectrumInquiry(request)['spectrumInquiryResponse'][0]
    self.assertFalse('cbsdId' in response)
    self.assertTrue(response['response']['responseCode'] == 102 or
                    response['response']['responseCode'] == 105)

  @winnforum_testcase
  def test_WINFF_FT_S_SIQ_9(self):
    """Send Spectrum Inquiry with missing frequencyRange object.

    The response should be MISSING_PARAM, code 102
    """
    # Register the device
    device_a = json.load(
        open(os.path.join('testcases', 'testdata', 'device_a.json')))
    self._sas_admin.InjectFccId({'fccId': device_a['fccId']})
    request = {'registrationRequest': [device_a]}
    response = self._sas.Registration(request)['registrationResponse'][0]
    # Check registration response
    self.assertEqual(response['response']['responseCode'], 0)
    self.assertTrue('cbsdId' in response)
    cbsd_id = response['cbsdId']
    del request, response

    # Send Spectrum Inquiry request
    spectrum_inquiry_0 = json.load(
        open(os.path.join('testcases', 'testdata', 'spectrum_inquiry_0.json')))
    spectrum_inquiry_0['cbsdId'] = cbsd_id
    del spectrum_inquiry_0['inquiredSpectrum']
    request = {'spectrumInquiryRequest': [spectrum_inquiry_0]}
    # Check Spectrum Inquiry Response
    response = self._sas.SpectrumInquiry(request)['spectrumInquiryResponse'][0]
    self.assertTrue('cbsdId' in response)
    self.assertEqual(response['response']['responseCode'], 102)

  @winnforum_testcase
  def test_WINFF_FT_S_SIQ_10(self):
    """Send Spectrum Inquiry with missing highFrequency parameter.

    The response should be MISSING_PARAM, code 102
    """
    # Register the device
    device_a = json.load(
        open(os.path.join('testcases', 'testdata', 'device_a.json')))
    self._sas_admin.InjectFccId({'fccId': device_a['fccId']})
    request = {'registrationRequest': [device_a]}
    response = self._sas.Registration(request)['registrationResponse'][0]
    # Check registration response
    self.assertEqual(response['response']['responseCode'], 0)
    cbsd_id = response['cbsdId']
    del request, response

    # Send Spectrum Inquiry request
    spectrum_inquiry_0 = json.load(
        open(os.path.join('testcases', 'testdata', 'spectrum_inquiry_0.json')))
    spectrum_inquiry_0['cbsdId'] = cbsd_id
    del spectrum_inquiry_0['inquiredSpectrum'][0]['highFrequency']
    request = {'spectrumInquiryRequest': [spectrum_inquiry_0]}
    # Check Spectrum Inquiry Response
    response = self._sas.SpectrumInquiry(request)['spectrumInquiryResponse'][0]
    self.assertTrue('cbsdId' in response)
    self.assertEqual(response['cbsdId'], cbsd_id)
    self.assertEqual(response['response']['responseCode'], 102)

  @winnforum_testcase
<<<<<<< HEAD
  def test_WINFF_FT_S_SIQ_12(self):
    """Send Spectrum Inquiry with non-existent cbsdId parameter.

    The response should be INVALID_PARAM, code 103
=======
  def test_WINFF_FT_S_SIQ_11(self):
    """Send Spectrum Inquiry with missing lowFrequency parameter.

    The response should be MISSING_PARAM, code 102
>>>>>>> bde8e0f2
    """
    # Register the device
    device_a = json.load(
        open(os.path.join('testcases', 'testdata', 'device_a.json')))
    self._sas_admin.InjectFccId({'fccId': device_a['fccId']})
    request = {'registrationRequest': [device_a]}
    response = self._sas.Registration(request)['registrationResponse'][0]
    # Check registration response
    self.assertEqual(response['response']['responseCode'], 0)
    cbsd_id = response['cbsdId']
    del request, response

    # Send Spectrum Inquiry request
    spectrum_inquiry_0 = json.load(
        open(os.path.join('testcases', 'testdata', 'spectrum_inquiry_0.json')))
<<<<<<< HEAD
    spectrum_inquiry_0['cbsdId'] = cbsd_id + '-changed'
    self.assertNotEqual(cbsd_id, spectrum_inquiry_0['cbsdId'])
    request = {'spectrumInquiryRequest': [spectrum_inquiry_0]}
    # Check Spectrum Inquiry Response
    response = self._sas.SpectrumInquiry(request)['spectrumInquiryResponse'][0]
    self.assertTrue(response['response']['responseCode'] in (103, 105))
=======
    spectrum_inquiry_0['cbsdId'] = cbsd_id
    del spectrum_inquiry_0['inquiredSpectrum'][0]['lowFrequency']
    request = {'spectrumInquiryRequest': [spectrum_inquiry_0]}
    # Check Spectrum Inquiry Response
    response = self._sas.SpectrumInquiry(request)['spectrumInquiryResponse'][0]
    self.assertTrue('cbsdId' in response)
    self.assertEqual(response['cbsdId'], cbsd_id)
    self.assertEqual(response['response']['responseCode'], 102)
>>>>>>> bde8e0f2
<|MERGE_RESOLUTION|>--- conflicted
+++ resolved
@@ -115,17 +115,10 @@
     self.assertEqual(response['response']['responseCode'], 102)
 
   @winnforum_testcase
-<<<<<<< HEAD
-  def test_WINFF_FT_S_SIQ_12(self):
-    """Send Spectrum Inquiry with non-existent cbsdId parameter.
-
-    The response should be INVALID_PARAM, code 103
-=======
   def test_WINFF_FT_S_SIQ_11(self):
     """Send Spectrum Inquiry with missing lowFrequency parameter.
 
     The response should be MISSING_PARAM, code 102
->>>>>>> bde8e0f2
     """
     # Register the device
     device_a = json.load(
@@ -141,14 +134,6 @@
     # Send Spectrum Inquiry request
     spectrum_inquiry_0 = json.load(
         open(os.path.join('testcases', 'testdata', 'spectrum_inquiry_0.json')))
-<<<<<<< HEAD
-    spectrum_inquiry_0['cbsdId'] = cbsd_id + '-changed'
-    self.assertNotEqual(cbsd_id, spectrum_inquiry_0['cbsdId'])
-    request = {'spectrumInquiryRequest': [spectrum_inquiry_0]}
-    # Check Spectrum Inquiry Response
-    response = self._sas.SpectrumInquiry(request)['spectrumInquiryResponse'][0]
-    self.assertTrue(response['response']['responseCode'] in (103, 105))
-=======
     spectrum_inquiry_0['cbsdId'] = cbsd_id
     del spectrum_inquiry_0['inquiredSpectrum'][0]['lowFrequency']
     request = {'spectrumInquiryRequest': [spectrum_inquiry_0]}
@@ -157,4 +142,30 @@
     self.assertTrue('cbsdId' in response)
     self.assertEqual(response['cbsdId'], cbsd_id)
     self.assertEqual(response['response']['responseCode'], 102)
->>>>>>> bde8e0f2
+
+  @winnforum_testcase
+  def test_WINFF_FT_S_SIQ_12(self):
+    """Send Spectrum Inquiry with non-existent cbsdId parameter.
+
+    The response should be INVALID_PARAM, code 103
+    """
+    # Register the device
+    device_a = json.load(
+        open(os.path.join('testcases', 'testdata', 'device_a.json')))
+    self._sas_admin.InjectFccId({'fccId': device_a['fccId']})
+    request = {'registrationRequest': [device_a]}
+    response = self._sas.Registration(request)['registrationResponse'][0]
+    # Check registration response
+    self.assertEqual(response['response']['responseCode'], 0)
+    cbsd_id = response['cbsdId']
+    del request, response
+
+    # Send Spectrum Inquiry request
+    spectrum_inquiry_0 = json.load(
+        open(os.path.join('testcases', 'testdata', 'spectrum_inquiry_0.json')))
+    spectrum_inquiry_0['cbsdId'] = cbsd_id + '-changed'
+    self.assertNotEqual(cbsd_id, spectrum_inquiry_0['cbsdId'])
+    request = {'spectrumInquiryRequest': [spectrum_inquiry_0]}
+    # Check Spectrum Inquiry Response
+    response = self._sas.SpectrumInquiry(request)['spectrumInquiryResponse'][0]
+    self.assertTrue(response['response']['responseCode'] in (103, 105))
--- conflicted
+++ resolved
@@ -597,12 +597,6 @@
     self.assertEqual(response['response']['responseCode'], 102)
 
   @winnforum_testcase
-<<<<<<< HEAD
-  def test_WINNF_FT_S_HBT_16(self):
-    """CBSD heartbeat request after grant is terminated.
-
-    Heartbeat request immediately after CBSD moves out of Granted State. The
-=======
   def test_WINNF_FT_S_HBT_14(self):
     """CBSD heartbeat requests with various missing parameter.
 
@@ -691,7 +685,6 @@
     """CBSD heartbeat request with invalid grantId parameter.
 
     Heartbeat request immediately after CBSD moves into Granted State. The
->>>>>>> 861ebed6
     grantId is invalid in heartbeat request. The response should be FAIL.
     """
 
@@ -716,11 +709,72 @@
     self.assertEqual(response['cbsdId'], cbsd_id)
     self.assertEqual(response['response']['responseCode'], 0)
     grant_id = response['grantId']
-<<<<<<< HEAD
+    del request, response
+
+    # First successful Heartbeat
+    request = {
+        'heartbeatRequest': [{
+            'cbsdId': cbsd_id,
+            'grantId': grant_id,
+            'operationState': 'GRANTED'
+        }]
+    }
+    response = self._sas.Heartbeat(request)['heartbeatResponse'][0]
+    # Check the heartbeat response
+    self.assertEqual(response['cbsdId'], cbsd_id)
+    self.assertEqual(response['grantId'], grant_id)
+    transmit_expire_time_1 = datetime.strptime(response['transmitExpireTime'],
+                                               '%Y-%m-%dT%H:%M:%SZ')
+    self.assertEqual(response['response']['responseCode'], 0)
+    del request, response
+
+    # Send second heartbeat request with an invalid grantId
+    request = {
+        'heartbeatRequest': [{
+            'cbsdId': cbsd_id,
+            'grantId': grant_id + '-changed',
+            'operationState': 'GRANTED'
+        }]
+    }
+    response = self._sas.Heartbeat(request)['heartbeatResponse'][0]
+    # Check the heartbeat response
+    self.assertEqual(response['cbsdId'], cbsd_id)
+    self.assertTrue(response['response']['responseCode'] in (103, 105))
+    self.assertLessEqual(
+        datetime.strptime(response['transmitExpireTime'], '%Y-%m-%dT%H:%M:%SZ'),
+        transmit_expire_time_1)
+
+  @winnforum_testcase
+  def test_WINNF_FT_S_HBT_16(self):
+    """CBSD heartbeat request after grant is terminated.
+
+    Heartbeat request immediately after CBSD moves out of Granted State. The
+    grantId is invalid in heartbeat request. The response should be FAIL.
+    """
+
+    # Register the device
+    device_a = json.load(
+        open(os.path.join('testcases', 'testdata', 'device_a.json')))
+    self._sas_admin.InjectFccId({'fccId': device_a['fccId']})
+    request = {'registrationRequest': [device_a]}
+    response = self._sas.Registration(request)['registrationResponse'][0]
+    # Check registration response
+    self.assertEqual(response['response']['responseCode'], 0)
+    cbsd_id = response['cbsdId']
+    del request, response
+
+    # Request grant
+    grant_0 = json.load(
+        open(os.path.join('testcases', 'testdata', 'grant_0.json')))
+    grant_0['cbsdId'] = cbsd_id
+    request = {'grantRequest': [grant_0]}
+    # Check grant response
+    response = self._sas.Grant(request)['grantResponse'][0]
+    self.assertEqual(response['cbsdId'], cbsd_id)
+    self.assertEqual(response['response']['responseCode'], 0)
+    grant_id = response['grantId']
     grant_expire_time = datetime.strptime(response['grantExpireTime'],
                                           '%Y-%m-%dT%H:%M:%SZ')
-=======
->>>>>>> 861ebed6
     del request, response
 
     # First successful Heartbeat
@@ -735,10 +789,6 @@
     # Check the heartbeat response
     self.assertEqual(response['cbsdId'], cbsd_id)
     self.assertEqual(response['grantId'], grant_id)
-<<<<<<< HEAD
-    self.assertLess(datetime.utcnow(),
-                    datetime.strptime(response['transmitExpireTime'],
-                                      '%Y-%m-%dT%H:%M:%SZ'))
     self.assertEqual(response['response']['responseCode'], 0)
 
     # Enter the Authorized state
@@ -770,7 +820,7 @@
     self.assertEqual(response['response']['responseCode'], 0)
 
     # use relinquished grantId in new heartbeat request after transmitExpireTime
-    # is passed
+    # is passed, but before the grant expiry
     request = {
         'heartbeatRequest': [{
             'cbsdId': cbsd_id,
@@ -787,27 +837,9 @@
     # Check the heartbeat response
     self.assertEqual(response['cbsdId'], cbsd_id)
     self.assertTrue(response['response']['responseCode'] in (103, 500))
-=======
-    transmit_expire_time_1 = datetime.strptime(response['transmitExpireTime'],
-                                               '%Y-%m-%dT%H:%M:%SZ')
-    self.assertEqual(response['response']['responseCode'], 0)
-    del request, response
-
-    # Send second heartbeat request with an invalid grantId
-    request = {
-        'heartbeatRequest': [{
-            'cbsdId': cbsd_id,
-            'grantId': grant_id + '-changed',
-            'operationState': 'GRANTED'
-        }]
-    }
-    response = self._sas.Heartbeat(request)['heartbeatResponse'][0]
-    # Check the heartbeat response
-    self.assertEqual(response['cbsdId'], cbsd_id)
-    self.assertTrue(response['response']['responseCode'] in (103, 105))
     self.assertLessEqual(
         datetime.strptime(response['transmitExpireTime'], '%Y-%m-%dT%H:%M:%SZ'),
-        transmit_expire_time_1)
+        transmit_expire_time)
 
   @winnforum_testcase
   def test_WINNF_FT_S_HBT_18(self):
@@ -889,5 +921,4 @@
       self.assertLessEqual(transmit_expire_time,
                            grant_expire_times[response_num])
     self.assertEqual(response[2]['response']['responseCode'], 103)
-    # No need to check transmitExpireTime because this is the first heartbeat
->>>>>>> 861ebed6
+    # No need to check transmitExpireTime because this is the first heartbeat
#    Copyright 2018 SAS Project Authors. All Rights Reserved.
#
#    Licensed under the Apache License, Version 2.0 (the "License");
#    you may not use this file except in compliance with the License.
#    You may obtain a copy of the License at
#
#        http://www.apache.org/licenses/LICENSE-2.0
#
#    Unless required by applicable law or agreed to in writing, software
#    distributed under the License is distributed on an "AS IS" BASIS,
#    WITHOUT WARRANTIES OR CONDITIONS OF ANY KIND, either express or implied.
#    See the License for the specific language governing permissions and
#    limitations under the License.
"""Implementation of FPR test cases."""

import json
import os
import sas
import sas_testcase
from sas_test_harness import generateCbsdRecords
from util import winnforum_testcase, writeConfig, loadConfig, configurable_testcase,\
 addCbsdIdsToRequests


class FSSProtectionTestcase(sas_testcase.SasTestCase):

  def setUp(self):
    self._sas, self._sas_admin = sas.GetTestingSas()
    self._sas_admin.Reset()

  def tearDown(self):
    pass

<<<<<<< HEAD
=======

  def generate_FPR_1_default_config(self, filename):
    """ Generates the WinnForum configuration for FPR.1. """
    
        # Load FSS record
    fss_record_1 = json.load(
      open(os.path.join('testcases', 'testdata', 'fss_record_0.json')))
    fss_record_1['ttc'] = False
    
    # Load devices for SAS UUT for multiple iterations through multiple domain proxy's
    device_1 = json.load(
      open(os.path.join('testcases', 'testdata', 'device_a.json')))
        # Moving device_1 to a location within 40 KMs of FSS zone (9.596km)
    device_1['installationParam']['latitude'] = \
        fss_record_1['record']['deploymentParam'][0]['installationParam']['latitude'] + 0.08  
    device_1['installationParam']['longitude'] = \
        fss_record_1['record']['deploymentParam'][0]['installationParam']['longitude'] + 0.08  
   
    device_2 = json.load(
      open(os.path.join('testcases', 'testdata', 'device_b.json')))
        # Moving device_2 to a location within 150 KMs of FSS zone (115.243km)
    device_2['installationParam']['latitude'] = \
       fss_record_1['record']['deploymentParam'][0]['installationParam']['latitude'] + 1   
    device_2['installationParam']['longitude'] = \
        fss_record_1['record']['deploymentParam'][0]['installationParam']['longitude'] + 1

    device_3 = json.load(
      open(os.path.join('testcases', 'testdata', 'device_c.json')))
        # Moving device_3 to a location outside 40 KMs of FSS zone(60.861km)
    device_3['installationParam']['latitude'] = \
        fss_record_1['record']['deploymentParam'][0]['installationParam']['latitude'] + 0.5 
    device_3['installationParam']['longitude'] = \
        fss_record_1['record']['deploymentParam'][0]['installationParam']['longitude'] + 0.5 
 
    device_4 = json.load(
      open(os.path.join('testcases', 'testdata', 'device_d.json')))
        # Moving device_4 to a location outside 150 KMs of FSS zone (182.158km)
    device_4['installationParam']['latitude'] = \
        fss_record_1['record']['deploymentParam'][0]['installationParam']['latitude']  +  1.2 
    
    device_4['installationParam']['longitude'] = \
        fss_record_1['record']['deploymentParam'][0]['installationParam']['longitude'] + 1.2  
    device_5 = json.load(
      open(os.path.join('testcases', 'testdata', 'device_e.json')))
        # Moving device_5 to a location within 40 KMs of FSS zone (5.425km)
    device_5['installationParam']['latitude'] = \
        fss_record_1['record']['deploymentParam'][0]['installationParam']['latitude'] + 0.02
    device_5['installationParam']['longitude'] = \
        fss_record_1['record']['deploymentParam'][0]['installationParam']['longitude'] + 0.02
    
    device_6 = json.load(
      open(os.path.join('testcases', 'testdata', 'device_f.json')))
        # Moving device_6 to a location outside 40 KMs of FSS zone (44.504km)
    device_6['installationParam']['latitude'] = \
        fss_record_1['record']['deploymentParam'][0]['installationParam']['latitude'] +0.3
    device_6['installationParam']['longitude'] = \
        fss_record_1['record']['deploymentParam'][0]['installationParam']['longitude'] + 0.3
    
    # Load Grant requests
    grant_request_1 = json.load(
      open(os.path.join('testcases', 'testdata', 'grant_0.json')))
    grant_request_1['operationParam']['operationFrequencyRange']['lowFrequency']  = 3575000000
    grant_request_1['operationParam']['operationFrequencyRange']['highFrequency'] = 3585000000
    grant_request_2 = json.load(
      open(os.path.join('testcases', 'testdata', 'grant_0.json')))
    grant_request_2['operationParam']['operationFrequencyRange']['lowFrequency']  = 3580000000
    grant_request_2['operationParam']['operationFrequencyRange']['highFrequency'] = 3590000000  
    grant_request_3 = json.load(
      open(os.path.join('testcases', 'testdata', 'grant_0.json')))
    grant_request_3['operationParam']['operationFrequencyRange']['lowFrequency']  = 3610000000
    grant_request_3['operationParam']['operationFrequencyRange']['highFrequency'] = 3620000000  
    grant_request_4 = json.load(
      open(os.path.join('testcases', 'testdata', 'grant_0.json')))
    grant_request_4['operationParam']['operationFrequencyRange']['lowFrequency']  = 3645000000
    grant_request_4['operationParam']['operationFrequencyRange']['highFrequency'] = 3655000000  
    grant_request_5 = json.load(
      open(os.path.join('testcases', 'testdata', 'grant_0.json')))
    grant_request_5['operationParam']['operationFrequencyRange']['lowFrequency']  = 3675000000
    grant_request_5['operationParam']['operationFrequencyRange']['highFrequency'] = 3685000000  
    grant_request_6 = json.load(
      open(os.path.join('testcases', 'testdata', 'grant_0.json')))
    grant_request_6['operationParam']['operationFrequencyRange']['lowFrequency']  = 3690000000
    grant_request_6['operationParam']['operationFrequencyRange']['highFrequency'] = 3700000000  
   
    # device_b device_d and device_h are of Category B
    # Load Conditional Data
    self.assertEqual(device_2['cbsdCategory'], 'B')
    conditionals_device_2 = {
        'cbsdCategory': device_2['cbsdCategory'],
        'fccId': device_2['fccId'],
        'cbsdSerialNumber': device_2['cbsdSerialNumber'],
        'airInterface': device_2['airInterface'],
        'installationParam': device_2['installationParam'],
        'measCapability': device_2['measCapability']
    }
    self.assertEqual(device_4['cbsdCategory'], 'B')
    conditionals_device_4 = {
        'cbsdCategory': device_4['cbsdCategory'],
        'fccId': device_4['fccId'],
        'cbsdSerialNumber': device_4['cbsdSerialNumber'],
        'airInterface': device_4['airInterface'],
        'installationParam': device_4['installationParam'],
        'measCapability': device_4['measCapability']
    }
    
    conditionals =  [conditionals_device_2, conditionals_device_4]
    # Remove conditionals from registration
    del device_2['cbsdCategory']
    del device_2['airInterface']
    del device_2['installationParam']
    del device_2['measCapability']
    del device_4['cbsdCategory']
    del device_4['airInterface']
    del device_4['installationParam']
    del device_4['measCapability']

    # Registration and grant records for multiple iterations
    cbsd_records_iteration_0_domain_proxy_0 = {
        'registrationRequests': [device_1, device_3,device_4],
        'grantRequests': [grant_request_1, grant_request_3,grant_request_4]
    }
    cbsd_records_iteration_0_domain_proxy_1 = {
        'registrationRequests': [device_5,device_2],
        'grantRequests': [grant_request_5,grant_request_2]
    }

    # Protected entities records for multiple iterations
    protected_entities_iteration_0 = {
         'fssRecords': [fss_record_1]
    }
 
    # SAS Test Harnesses configurations,
    # Following configurations are for two SAS test harnesses for two iterations
    sas_test_harness_device_1 = json.load(
      open(os.path.join('testcases', 'testdata', 'device_a.json')))
    sas_test_harness_device_1['fccId'] = "test_fcc_id_g"
    sas_test_harness_device_1['userId'] = "test_user_id_g"
    sas_test_harness_device_1['installationParam']['latitude'] = \
        fss_record_1['record']['deploymentParam'][0]['installationParam']['latitude'] - 1.2
    sas_test_harness_device_1['installationParam']['longitude'] = \
        fss_record_1['record']['deploymentParam'][0]['installationParam']['longitude'] -1.2

    sas_test_harness_device_2 = json.load(
      open(os.path.join('testcases', 'testdata', 'device_b.json')))
    sas_test_harness_device_2['fccId'] = "test_fcc_id_h"
    sas_test_harness_device_2['userId'] = "test_user_id_h"
    sas_test_harness_device_2['installationParam']['latitude'] = \
        fss_record_1['record']['deploymentParam'][0]['installationParam']['latitude'] - 1.5 
    sas_test_harness_device_2['installationParam']['longitude'] = \
        fss_record_1['record']['deploymentParam'][0]['installationParam']['longitude'] - 1.5 

    # Generate Cbsd FAD Records for SAS Test Harness 0, iteration 0
    cbsd_fad_records_iteration_0_sas_test_harness_0 = generateCbsdRecords([sas_test_harness_device_1],[[grant_request_1]])
    # Generate Cbsd FAD Records for SAS Test Harness 1, iteration 0
    cbsd_fad_records_iteration_0_sas_test_harness_1 = generateCbsdRecords([sas_test_harness_device_2],[[grant_request_2]])

    # SAS Test Harnesses configuration
    sas_test_harness_0_config = {
        'sasTestHarnessName': 'SAS-TH-1',
        'hostName': 'localhost',
        'port': 9001,
        'serverCert': os.path.join('certs', 'sas.cert'),
        'serverKey': os.path.join('certs', 'sas.key'),
        'caCert': os.path.join('certs', 'ca.cert')
    }
    sas_test_harness_1_config = {
        'sasTestHarnessName': 'SAS-TH-2',
        'hostName': 'localhost',
        'port': 9002,
        'serverCert': os.path.join('certs', 'sas_1.cert'),
        'serverKey': os.path.join('certs', 'sas_1.key'),
        'caCert': os.path.join('certs', 'ca.cert')
    }

    # Generate SAS Test Harnesses dump records for multiple iterations
    dump_records_iteration_0_sas_test_harness_0 = {
        'cbsdRecords': cbsd_fad_records_iteration_0_sas_test_harness_0
    }

    dump_records_iteration_0_sas_test_harness_1 = {
        'cbsdRecords': cbsd_fad_records_iteration_0_sas_test_harness_1
    }
 

    # Create the actual config.
    iteration0_config = {
        'cbsdRequestsWithDomainProxies': [cbsd_records_iteration_0_domain_proxy_0, cbsd_records_iteration_0_domain_proxy_1],
        'cbsdRecords': [{
            'registrationRequest': device_6,
            'grantRequest': grant_request_6,
            'clientCert': os.path.join('certs', 'client.cert'),
            'clientKey': os.path.join('certs', 'client.key')
        }],
        'protectedEntities': protected_entities_iteration_0,
        'sasTestHarnessData': [dump_records_iteration_0_sas_test_harness_0, dump_records_iteration_0_sas_test_harness_1]
    }

    config = {
        'conditionalRegistrationData': conditionals,
        'iterationData': [iteration0_config],
        'sasTestHarnessConfigs': [sas_test_harness_0_config, sas_test_harness_1_config],
        'domainProxyConfigs': [{'cert': os.path.join('certs', 'domain_proxy.cert'),
                                'key': os.path.join('certs', 'domain_proxy.key')},
                               {'cert': os.path.join('certs', 'domain_proxy_1.cert'),
                                'key': os.path.join('certs', 'domain_proxy_1.key')}],
        'deltaIap': 2
    }
    writeConfig(filename, config)

  @configurable_testcase(generate_FPR_1_default_config)
  def test_WINNF_FT_S_FPR_1(self, config_filename):
      """Multiple CBSDs from Multiple SASs Inside and Outside the Neighborhood of an FSS Station for FSS Scenario 1 with TT&C Flag = OFF"""
      config = loadConfig(config_filename)

          # TODO
    # test_type= enum (MCP, XPR)
    # Invoke MCP test steps 1 through 22.
    # self.executeMcpTestSteps(config, test_type)
    

  def generate_FPR_2_default_config(self, filename):
    """Generates the WinnForum configuration for FPR.2."""

    # Load FSS station operating at range below 3700 to 4200 MHz, TT&C flag ON.
    fss_data = json.load(
        open(os.path.join('testcases', 'testdata', 'fss_record_0.json')))
    fss_record = fss_data['record']
    fss_record['deploymentParam'][0]['operationParam'][
        'operationFrequencyRange']['lowFrequency'] = 3625000000
    fss_record['deploymentParam'][0]['operationParam'][
        'operationFrequencyRange']['highFrequency'] = 4200000000
    fss_data['ttc'] = True

    # Load devices and grant info for Scenario 1.
    # Loading device_1 (Cat A) to a location within 40 km of FSS,
    # frequency range outside of FSS band.
    device_1 = json.load(
        open(os.path.join('testcases', 'testdata', 'device_a.json')))
    device_1['installationParam']['latitude'] = fss_record[
        'deploymentParam'][0]['installationParam']['latitude'] + 0.20
    device_1['installationParam']['longitude'] = fss_record[
        'deploymentParam'][0]['installationParam']['longitude']
    grant_request_1 = json.load(
        open(os.path.join('testcases', 'testdata', 'grant_0.json')))
    grant_request_1['operationParam'][
        'operationFrequencyRange']['lowFrequency'] = 3560000000
    grant_request_1['operationParam'][
        'operationFrequencyRange']['highFrequency'] = 3570000000

    # Loading device_2 (Cat B) to a location within 40 km of FSS,
    # frequency range outside of FSS band, overlapping device 1 band.
    device_2 = json.load(
        open(os.path.join('testcases', 'testdata', 'device_b.json')))
    device_2['installationParam']['latitude'] = fss_record[
        'deploymentParam'][0]['installationParam']['latitude']
    device_2['installationParam']['longitude'] = fss_record[
        'deploymentParam'][0]['installationParam']['longitude'] + 0.20
    grant_request_2 = json.load(
        open(os.path.join('testcases', 'testdata', 'grant_0.json')))
    grant_request_2['operationParam'][
        'operationFrequencyRange']['lowFrequency'] = 3565000000
    grant_request_2['operationParam'][
        'operationFrequencyRange']['highFrequency'] = 3575000000

    # Loading device_3 (Cat A) to a location within 40 km of FSS,
    # frequency range outside of FSS band.
    device_3 = json.load(
        open(os.path.join('testcases', 'testdata', 'device_c.json')))
    device_3['installationParam']['latitude'] = fss_record[
        'deploymentParam'][0]['installationParam']['latitude'] + 0.05
    device_3['installationParam']['longitude'] = fss_record[
        'deploymentParam'][0]['installationParam']['longitude'] + 0.05
    grant_request_3 = json.load(
        open(os.path.join('testcases', 'testdata', 'grant_0.json')))
    grant_request_3['operationParam'][
        'operationFrequencyRange']['lowFrequency'] = 3590000000
    grant_request_3['operationParam'][
        'operationFrequencyRange']['highFrequency'] = 3600000000

    # Loading device_4 (Cat B) to a location within 40 km of FSS,
    # frequency range overlapping FSS band.
    device_4 = json.load(
        open(os.path.join('testcases', 'testdata', 'device_d.json')))
    device_4['installationParam']['latitude'] = fss_record[
        'deploymentParam'][0]['installationParam']['latitude'] - 0.05
    device_4['installationParam']['longitude'] = fss_record[
        'deploymentParam'][0]['installationParam']['longitude'] - 0.05
    grant_request_4 = json.load(
        open(os.path.join('testcases', 'testdata', 'grant_0.json')))
    grant_request_4['operationParam'][
        'operationFrequencyRange']['lowFrequency'] = 3620000000
    grant_request_4['operationParam'][
        'operationFrequencyRange']['highFrequency'] = 3630000000

    # Loading device_5 (Cat A) to a location within 40 km of FSS,
    # frequency range inside of FSS band.
    device_5 = json.load(
        open(os.path.join('testcases', 'testdata', 'device_e.json')))
    device_5['installationParam']['latitude'] = fss_record[
        'deploymentParam'][0]['installationParam']['latitude'] + 0.05
    device_5['installationParam']['longitude'] = fss_record[
        'deploymentParam'][0]['installationParam']['longitude'] - 0.05
    grant_request_5 = json.load(
        open(os.path.join('testcases', 'testdata', 'grant_0.json')))
    grant_request_5['operationParam'][
        'operationFrequencyRange']['lowFrequency'] = 3650000000
    grant_request_5['operationParam'][
        'operationFrequencyRange']['highFrequency'] = 3660000000

    # Loading device_6 (Cat A) to a location between 40 to 150 km of FSS,
    # frequency range inside of FSS band.
    device_6 = json.load(
        open(os.path.join('testcases', 'testdata', 'device_f.json')))
    device_6['installationParam']['latitude'] = fss_record[
        'deploymentParam'][0]['installationParam']['latitude'] + 1.00
    device_6['installationParam']['longitude'] = fss_record[
        'deploymentParam'][0]['installationParam']['longitude']
    grant_request_6 = json.load(
        open(os.path.join('testcases', 'testdata', 'grant_0.json')))
    grant_request_6['operationParam'][
        'operationFrequencyRange']['lowFrequency'] = 3690000000
    grant_request_6['operationParam'][
        'operationFrequencyRange']['highFrequency'] = 3700000000

    # Loading device_7 (Cat A) to a location outside 150 km of FSS,
    # frequency range inside of FSS band.
    device_7 = json.load(
        open(os.path.join('testcases', 'testdata', 'device_g.json')))
    device_7['installationParam']['latitude'] = fss_record[
        'deploymentParam'][0]['installationParam']['latitude'] + 1.50
    device_7['installationParam']['longitude'] = fss_record[
        'deploymentParam'][0]['installationParam']['longitude'] + 0.50
    grant_request_7 = json.load(
        open(os.path.join('testcases', 'testdata', 'grant_0.json')))
    grant_request_7['operationParam'][
        'operationFrequencyRange']['lowFrequency'] = 3670000000
    grant_request_7['operationParam'][
        'operationFrequencyRange']['highFrequency'] = 3680000000

    # Load Conditional Data for Cat B devices (devices 2 and 4).
    self.assertEqual(device_2['cbsdCategory'], 'B')
    conditionals_device_2 = {
        'cbsdCategory': device_2['cbsdCategory'],
        'fccId': device_2['fccId'],
        'cbsdSerialNumber': device_2['cbsdSerialNumber'],
        'airInterface': device_2['airInterface'],
        'installationParam': device_2['installationParam'],
        'measCapability': device_2['measCapability']
    }

    self.assertEqual(device_4['cbsdCategory'], 'B')
    conditionals_device_4 = {
        'cbsdCategory': device_4['cbsdCategory'],
        'fccId': device_4['fccId'],
        'cbsdSerialNumber': device_4['cbsdSerialNumber'],
        'airInterface': device_4['airInterface'],
        'installationParam': device_4['installationParam'],
        'measCapability': device_4['measCapability']
    }

    conditionals = [conditionals_device_2, conditionals_device_4]

    # Remove conditionals from registration
    del device_2['cbsdCategory']
    del device_2['airInterface']
    del device_2['installationParam']
    del device_2['measCapability']
    del device_4['cbsdCategory']
    del device_4['airInterface']
    del device_4['installationParam']
    del device_4['measCapability']

    # DP Registration and grant records
    cbsd_records_domain_proxy_0 = {
        'registrationRequests': [device_1, device_2, device_6],
        'grantRequests': [grant_request_1, grant_request_2, grant_request_6]
    }
    cbsd_records_domain_proxy_1 = {
        'registrationRequests': [device_3, device_4, device_7],
        'grantRequests': [grant_request_3, grant_request_4, grant_request_7]
    }

    # Protected entity record
    protected_entities = {
        'fssRecords': [fss_data]
    }

    # SAS Test Harnesses configurations,
    # Following configurations are for two SAS test harnesses
    sas_test_harness_device_1 = json.load(
        open(os.path.join('testcases', 'testdata', 'device_a.json')))
    sas_test_harness_device_1['fccId'] = 'test_fcc_id_1'
    sas_test_harness_device_1['userId'] = 'test_user_id_1'

    sas_test_harness_device_2 = json.load(
        open(os.path.join('testcases', 'testdata', 'device_b.json')))
    sas_test_harness_device_2['fccId'] = 'test_fcc_id_2'
    sas_test_harness_device_2['userId'] = 'test_user_id_2'

    sas_test_harness_device_3 = json.load(
        open(os.path.join('testcases', 'testdata', 'device_c.json')))
    sas_test_harness_device_3['fccId'] = 'test_fcc_id_3'
    sas_test_harness_device_3['userId'] = 'test_user_id_3'

    # Generate Cbsd FAD Records for SAS Test Harness 0
    cbsd_fad_records_sas_test_harness_0 = generateCbsdRecords(
        [sas_test_harness_device_1], [[grant_request_1]])

    # Generate Cbsd FAD Records for SAS Test Harness 1
    cbsd_fad_records_sas_test_harness_1 = generateCbsdRecords(
        [sas_test_harness_device_2, sas_test_harness_device_3],
        [[grant_request_4], [grant_request_6]])

    # SAS Test Harnesses configuration
    sas_test_harness_0_config = {
        'sasTestHarnessName': 'SAS-TH-1',
        'hostName': 'localhost',
        'port': 9001,
        'serverCert': os.path.join('certs', 'sas.cert'),
        'serverKey': os.path.join('certs', 'sas.key'),
        'caCert': os.path.join('certs', 'ca.cert')
    }
    sas_test_harness_1_config = {
        'sasTestHarnessName': 'SAS-TH-2',
        'hostName': 'localhost',
        'port': 9002,
        'serverCert': os.path.join('certs', 'sas_1.cert'),
        'serverKey': os.path.join('certs', 'sas_1.key'),
        'caCert': os.path.join('certs', 'ca.cert')
    }

    # Generate SAS Test Harnesses dump records
    dump_records_sas_test_harness_0 = {
        'cbsdRecords': cbsd_fad_records_sas_test_harness_0
    }
    dump_records_sas_test_harness_1 = {
        'cbsdRecords': cbsd_fad_records_sas_test_harness_1
    }

    iteration_config = {
        'cbsdRequestsWithDomainProxies': [cbsd_records_domain_proxy_0,
                                          cbsd_records_domain_proxy_1],
        'cbsdRecords': [
            {'registrationRequest': device_5,
             'grantRequest': grant_request_5,
             'clientCert': os.path.join('certs', 'client.cert'),
             'clientKey': os.path.join('certs', 'client.key')}],
        'protectedEntities': protected_entities,
        'dpaActivationList': [],
        'dpaDeactivationList': [],
        'sasTestHarnessData': [dump_records_sas_test_harness_0,
                               dump_records_sas_test_harness_1]
    }

    # Create the actual config.
    config = {
        'conditionalRegistrationData': conditionals,
        'iterationData': [iteration_config],
        'sasTestHarnessConfigs': [sas_test_harness_0_config,
                                  sas_test_harness_1_config],
        'domainProxyConfigs': [
            {'cert': os.path.join('certs', 'domain_proxy.cert'),
             'key': os.path.join('certs', 'domain_proxy.key')},
            {'cert': os.path.join('certs', 'domain_proxy_1.cert'),
             'key': os.path.join('certs', 'domain_proxy_1.key')}
        ],
        'deltaIap': 2
    }
    writeConfig(filename, config)

  @configurable_testcase(generate_FPR_2_default_config)
  def test_WINNF_FT_S_FPR_2(self, config_filename):
    """Multiple CBSDs from Multiple SASs Inside and Outside the Neighborhood
    of an FSS Station for Scenario 1 with TT&C Flag = ON.
    """
    config = loadConfig(config_filename)
    # TODO
    # test_type= enum (MCP, FSS)
    # Invoke MCP test steps 1 through 22.
    # self.executeMcpTestSteps(config, test_type)

    
      
  def generate_FPR_3_default_config(self, filename):
    """ Generates the WinnForum configuration for FPR.3. """
      # Load FSS record
    fss_record_1 = json.load(
      open(os.path.join('testcases', 'testdata', 'fss_record_0.json')))
    fss_record_1['ttc'] = False
    fss_record_1['record']['deploymentParam'][0]['operationParam']['operationFrequencyRange']['lowFrequency']  = 3700000000
    
    # Load devices for SAS UUT for multiple iterations through multiple domain proxy's
    device_1 = json.load(
      open(os.path.join('testcases', 'testdata', 'device_a.json')))
        # Moving device_1 to a location within 40 KMs of FSS zone (9.596km)
    device_1['installationParam']['latitude'] = \
        fss_record_1['record']['deploymentParam'][0]['installationParam']['latitude'] - 0.02
    device_1['installationParam']['longitude'] = \
        fss_record_1['record']['deploymentParam'][0]['installationParam']['longitude'] +0.02 
   
    device_2 = json.load(
      open(os.path.join('testcases', 'testdata', 'device_b.json')))
        # Moving device_2 to a location within 150 KMs of FSS zone (115.243km)
    device_2['installationParam']['latitude'] = \
        fss_record_1['record']['deploymentParam'][0]['installationParam']['latitude'] + 1  
    device_2['installationParam']['longitude'] = \
        fss_record_1['record']['deploymentParam'][0]['installationParam']['longitude'] +1

    device_3 = json.load(
      open(os.path.join('testcases', 'testdata', 'device_c.json')))
        # Moving device_3 to a location outside 40 KMs of FSS zone(60.861km)
    device_3['installationParam']['latitude'] = fss_record_1['record']['deploymentParam'][0]['installationParam']['latitude'] + 0.5
    device_3['installationParam']['longitude'] = fss_record_1['record']['deploymentParam'][0]['installationParam']['longitude'] + 0.5
 
    device_4 = json.load(
      open(os.path.join('testcases', 'testdata', 'device_d.json')))
        # Moving device_4 to a location outside 150 KMs of FSS zone (182.158km)
    device_4['installationParam']['latitude'] = \
        fss_record_1['record']['deploymentParam'][0]['installationParam']['latitude'] + 1.2  
    device_4['installationParam']['longitude'] = \
        fss_record_1['record']['deploymentParam'][0]['installationParam']['longitude'] + 1.2 

     
    # Load Grant requests
    grant_request_1 = json.load(
      open(os.path.join('testcases', 'testdata', 'grant_0.json')))
    grant_request_1['operationParam']['operationFrequencyRange']['lowFrequency']  = 3575000000
    grant_request_1['operationParam']['operationFrequencyRange']['highFrequency'] = 3585000000
    grant_request_2 = json.load(
      open(os.path.join('testcases', 'testdata', 'grant_0.json')))
    grant_request_2['operationParam']['operationFrequencyRange']['lowFrequency']  = 3580000000
    grant_request_2['operationParam']['operationFrequencyRange']['highFrequency'] = 3590000000  
    grant_request_3 = json.load(
      open(os.path.join('testcases', 'testdata', 'grant_0.json')))
    grant_request_3['operationParam']['operationFrequencyRange']['lowFrequency']  = 3610000000
    grant_request_3['operationParam']['operationFrequencyRange']['highFrequency'] = 3620000000  
    grant_request_4 = json.load(
      open(os.path.join('testcases', 'testdata', 'grant_0.json')))
    grant_request_4['operationParam']['operationFrequencyRange']['lowFrequency']  = 3645000000
    grant_request_4['operationParam']['operationFrequencyRange']['highFrequency'] = 3655000000  
  
    # device_b and device_d are of Category B
    # Load Conditional Data
    self.assertEqual(device_2['cbsdCategory'], 'B')
    conditionals_device_2 = {
        'cbsdCategory': device_2['cbsdCategory'],
        'fccId': device_2['fccId'],
        'cbsdSerialNumber': device_2['cbsdSerialNumber'],
        'airInterface': device_2['airInterface'],
        'installationParam': device_2['installationParam'],
        'measCapability': device_2['measCapability']
    }
    self.assertEqual(device_4['cbsdCategory'], 'B')
    conditionals_device_4 = {
        'cbsdCategory': device_4['cbsdCategory'],
        'fccId': device_4['fccId'],
        'cbsdSerialNumber': device_4['cbsdSerialNumber'],
        'airInterface': device_4['airInterface'],
        'installationParam': device_4['installationParam'],
        'measCapability': device_4['measCapability']
    }
    
    conditionals = [conditionals_device_2, conditionals_device_4]
    # Remove conditionals from registration
    del device_2['cbsdCategory']
    del device_2['airInterface']
    del device_2['installationParam']
    del device_2['measCapability']
    del device_4['cbsdCategory']
    del device_4['airInterface']
    del device_4['installationParam']
    del device_4['measCapability']
  
  

    # Registration and grant records for multiple iterations
    cbsd_records_iteration_0_domain_proxy_0 = {
        'registrationRequests': [device_1, device_2],
        'grantRequests': [grant_request_1, grant_request_2]
    }
    cbsd_records_iteration_0_domain_proxy_1 = {
        'registrationRequests': [device_4],
        'grantRequests': [grant_request_4]
    }

    # Protected entities records for multiple iterations
    protected_entities_iteration_0 = {
         'fssRecords': [fss_record_1]
    }
 
    # SAS Test Harnesses configurations,
    # Following configurations are for two SAS test harnesses for two iterations
    sas_test_harness_device_1 = json.load(
      open(os.path.join('testcases', 'testdata', 'device_a.json')))
    sas_test_harness_device_1['fccId'] = "test_fcc_id_e"
    sas_test_harness_device_1['userId'] = "test_user_id_e"
    sas_test_harness_device_1['installationParam']['latitude'] = \
        fss_record_1['record']['deploymentParam'][0]['installationParam']['latitude'] - 1.2
    sas_test_harness_device_1['installationParam']['longitude'] = \
        fss_record_1['record']['deploymentParam'][0]['installationParam']['longitude'] -1.2

    sas_test_harness_device_2 = json.load(
      open(os.path.join('testcases', 'testdata', 'device_b.json')))
    sas_test_harness_device_2['fccId'] = "test_fcc_id_f"
    sas_test_harness_device_2['userId'] = "test_user_id_f"
    sas_test_harness_device_2['installationParam']['latitude'] =  \
        fss_record_1['record']['deploymentParam'][0]['installationParam']['latitude'] - 1.5 
    sas_test_harness_device_2['installationParam']['longitude'] = \
        fss_record_1['record']['deploymentParam'][0]['installationParam']['longitude']  -1.5

    # Generate Cbsd FAD Records for SAS Test Harness 0, iteration 0
    cbsd_fad_records_iteration_0_sas_test_harness_0 = generateCbsdRecords([sas_test_harness_device_1],[[grant_request_1]])
    # Generate Cbsd FAD Records for SAS Test Harness 1, iteration 0
    cbsd_fad_records_iteration_0_sas_test_harness_1 = generateCbsdRecords([sas_test_harness_device_2],[[grant_request_2]])

    # SAS Test Harnesses configuration
    sas_test_harness_0_config = {
        'sasTestHarnessName': 'SAS-TH-1',
        'hostName': 'localhost',
        'port': 9001,
        'serverCert': os.path.join('certs', 'sas.cert'),
        'serverKey': os.path.join('certs', 'sas.key'),
        'caCert': os.path.join('certs', 'ca.cert')
    }
    sas_test_harness_1_config = {
        'sasTestHarnessName': 'SAS-TH-2',
        'hostName': 'localhost',
        'port': 9002,
        'serverCert': os.path.join('certs', 'sas_1.cert'),
        'serverKey': os.path.join('certs', 'sas_1.key'),
        'caCert': os.path.join('certs', 'ca.cert')
    }

    # Generate SAS Test Harnesses dump records for multiple iterations
    dump_records_iteration_0_sas_test_harness_0 = {
        'cbsdRecords': cbsd_fad_records_iteration_0_sas_test_harness_0
    }

    dump_records_iteration_0_sas_test_harness_1 = {
        'cbsdRecords': cbsd_fad_records_iteration_0_sas_test_harness_1
    }
 

    # Create the actual config.
    iteration0_config = {
        'cbsdRequestsWithDomainProxies': [cbsd_records_iteration_0_domain_proxy_0, cbsd_records_iteration_0_domain_proxy_1],
        'cbsdRecords': [{
            'registrationRequest': device_3,
            'grantRequest': grant_request_3,
            'clientCert': os.path.join('certs', 'client.cert'),
            'clientKey': os.path.join('certs', 'client.key')
        }],
        'protectedEntities': protected_entities_iteration_0,
        'sasTestHarnessData': [dump_records_iteration_0_sas_test_harness_0, dump_records_iteration_0_sas_test_harness_1]
    }

    config = {
        'conditionalRegistrationData': conditionals,
        'iterationData': [iteration0_config],
        'sasTestHarnessConfigs': [sas_test_harness_0_config, sas_test_harness_1_config],
        'domainProxyConfigs': [{'cert': os.path.join('certs', 'domain_proxy.cert'),
                                'key': os.path.join('certs', 'domain_proxy.key')},
                               {'cert': os.path.join('certs', 'domain_proxy_1.cert'),
                                'key': os.path.join('certs', 'domain_proxy_1.key')}],
        'deltaIap': 2
    }
    writeConfig(filename, config)

  @configurable_testcase(generate_FPR_3_default_config)
  def test_WINNF_FT_S_FPR_3(self, config_filename):
      """Multiple CBSDs from Multiple SASs Inside and Outside the Neighborhood of an FSS Station for FSS Scenario 2 with TT&C Flag = OFF"""
      config = loadConfig(config_filename)

 
          # TODO
    # test_type= enum (MCP, XPR)
    # Invoke MCP test steps 1 through 22.
    # self.executeMcpTestSteps(config, test_type)


  def generate_FPR_4_default_config(self, filename):
    """Generates the WinnForum configuration for FPR.4."""

    # Load FSS station operating at range 3700 to 4200 MHz, TT&C flag ON.
    fss_data = json.load(
        open(os.path.join('testcases', 'testdata', 'fss_record_0.json')))
    fss_record = fss_data['record']
    fss_record['deploymentParam'][0]['operationParam'][
        'operationFrequencyRange']['lowFrequency'] = 3700000000
    fss_record['deploymentParam'][0]['operationParam'][
        'operationFrequencyRange']['highFrequency'] = 4200000000
    fss_data['ttc'] = True

    # Load devices and grant info for Scenario 1.
    # Loading device_1 (Cat A) to a location within 40 km of FSS,
    # frequency range outside of FSS band.
    device_1 = json.load(
        open(os.path.join('testcases', 'testdata', 'device_a.json')))
    device_1['installationParam']['latitude'] = fss_record[
        'deploymentParam'][0]['installationParam']['latitude'] + 0.20
    device_1['installationParam']['longitude'] = fss_record[
        'deploymentParam'][0]['installationParam']['longitude']
    grant_request_1 = json.load(
        open(os.path.join('testcases', 'testdata', 'grant_0.json')))
    grant_request_1['operationParam'][
        'operationFrequencyRange']['lowFrequency'] = 3560000000
    grant_request_1['operationParam'][
        'operationFrequencyRange']['highFrequency'] = 3570000000

    # Loading device_2 (Cat B) to a location within 40 km of FSS,
    # frequency range outside of FSS band, overlapping device 1 band.
    device_2 = json.load(
        open(os.path.join('testcases', 'testdata', 'device_b.json')))
    device_2['installationParam']['latitude'] = fss_record[
        'deploymentParam'][0]['installationParam']['latitude']
    device_2['installationParam']['longitude'] = fss_record[
        'deploymentParam'][0]['installationParam']['longitude'] + 0.20
    grant_request_2 = json.load(
        open(os.path.join('testcases', 'testdata', 'grant_0.json')))
    grant_request_2['operationParam'][
        'operationFrequencyRange']['lowFrequency'] = 3565000000
    grant_request_2['operationParam'][
        'operationFrequencyRange']['highFrequency'] = 3575000000

    # Loading device_3 (Cat A) to a location within 40 km of FSS,
    # frequency range outside of FSS band.
    device_3 = json.load(
        open(os.path.join('testcases', 'testdata', 'device_c.json')))
    device_3['installationParam']['latitude'] = fss_record[
        'deploymentParam'][0]['installationParam']['latitude'] + 0.05
    device_3['installationParam']['longitude'] = fss_record[
        'deploymentParam'][0]['installationParam']['longitude'] + 0.05
    grant_request_3 = json.load(
        open(os.path.join('testcases', 'testdata', 'grant_0.json')))
    grant_request_3['operationParam'][
        'operationFrequencyRange']['lowFrequency'] = 3590000000
    grant_request_3['operationParam'][
        'operationFrequencyRange']['highFrequency'] = 3600000000

    # Loading device_4 (Cat B) to a location within 40 km of FSS,
    # frequency range overlapping FSS band.
    device_4 = json.load(
        open(os.path.join('testcases', 'testdata', 'device_d.json')))
    device_4['installationParam']['latitude'] = fss_record[
        'deploymentParam'][0]['installationParam']['latitude'] - 0.05
    device_4['installationParam']['longitude'] = fss_record[
        'deploymentParam'][0]['installationParam']['longitude'] - 0.05
    grant_request_4 = json.load(
        open(os.path.join('testcases', 'testdata', 'grant_0.json')))
    grant_request_4['operationParam'][
        'operationFrequencyRange']['lowFrequency'] = 3620000000
    grant_request_4['operationParam'][
        'operationFrequencyRange']['highFrequency'] = 3630000000

    # Load Conditional Data for Cat B devices (devices 2 and 4).
    self.assertEqual(device_2['cbsdCategory'], 'B')
    conditionals_device_2 = {
        'cbsdCategory': device_2['cbsdCategory'],
        'fccId': device_2['fccId'],
        'cbsdSerialNumber': device_2['cbsdSerialNumber'],
        'airInterface': device_2['airInterface'],
        'installationParam': device_2['installationParam'],
        'measCapability': device_2['measCapability']
    }

    self.assertEqual(device_4['cbsdCategory'], 'B')
    conditionals_device_4 = {
        'cbsdCategory': device_4['cbsdCategory'],
        'fccId': device_4['fccId'],
        'cbsdSerialNumber': device_4['cbsdSerialNumber'],
        'airInterface': device_4['airInterface'],
        'installationParam': device_4['installationParam'],
        'measCapability': device_4['measCapability']
    }

    conditionals = [conditionals_device_2, conditionals_device_4]

    # Remove conditionals from registration
    del device_2['cbsdCategory']
    del device_2['airInterface']
    del device_2['installationParam']
    del device_2['measCapability']
    del device_4['cbsdCategory']
    del device_4['airInterface']
    del device_4['installationParam']
    del device_4['measCapability']

    # DP Registration and grant records
    cbsd_records_domain_proxy_0 = {
        'registrationRequests': [device_1, device_2],
        'grantRequests': [grant_request_1, grant_request_2]
    }
    cbsd_records_domain_proxy_1 = {
        'registrationRequests': [device_3],
        'grantRequests': [grant_request_3]
    }

    # Protected entity record
    protected_entities = {
        'fssRecords': [fss_data]
    }

    # SAS Test Harnesses configurations,
    # Following configurations are for two SAS test harnesses
    sas_test_harness_device_1 = json.load(
        open(os.path.join('testcases', 'testdata', 'device_a.json')))
    sas_test_harness_device_1['fccId'] = 'test_fcc_id_1'
    sas_test_harness_device_1['userId'] = 'test_user_id_1'

    sas_test_harness_device_2 = json.load(
        open(os.path.join('testcases', 'testdata', 'device_b.json')))
    sas_test_harness_device_2['fccId'] = 'test_fcc_id_2'
    sas_test_harness_device_2['userId'] = 'test_user_id_2'

    sas_test_harness_device_3 = json.load(
        open(os.path.join('testcases', 'testdata', 'device_c.json')))
    sas_test_harness_device_3['fccId'] = 'test_fcc_id_3'
    sas_test_harness_device_3['userId'] = 'test_user_id_3'

    # Generate Cbsd FAD Records for SAS Test Harness 0
    cbsd_fad_records_sas_test_harness_0 = generateCbsdRecords(
        [sas_test_harness_device_1], [[grant_request_1]])

    # Generate Cbsd FAD Records for SAS Test Harness 1
    cbsd_fad_records_sas_test_harness_1 = generateCbsdRecords(
        [sas_test_harness_device_2, sas_test_harness_device_3],
        [[grant_request_2], [grant_request_3]])

    # SAS Test Harnesses configuration
    sas_test_harness_0_config = {
        'sasTestHarnessName': 'SAS-TH-1',
        'hostName': 'localhost',
        'port': 9001,
        'serverCert': os.path.join('certs', 'sas.cert'),
        'serverKey': os.path.join('certs', 'sas.key'),
        'caCert': os.path.join('certs', 'ca.cert')
    }
    sas_test_harness_1_config = {
        'sasTestHarnessName': 'SAS-TH-2',
        'hostName': 'localhost',
        'port': 9002,
        'serverCert': os.path.join('certs', 'sas_1.cert'),
        'serverKey': os.path.join('certs', 'sas_1.key'),
        'caCert': os.path.join('certs', 'ca.cert')
    }

    # Generate SAS Test Harnesses dump records
    dump_records_sas_test_harness_0 = {
        'cbsdRecords': cbsd_fad_records_sas_test_harness_0
    }
    dump_records_sas_test_harness_1 = {
        'cbsdRecords': cbsd_fad_records_sas_test_harness_1
    }

    iteration_config = {
        'cbsdRequestsWithDomainProxies': [cbsd_records_domain_proxy_0,
                                          cbsd_records_domain_proxy_1],
        'cbsdRecords': [
            {'registrationRequest': device_4,
             'grantRequest': grant_request_4,
             'clientCert': os.path.join('certs', 'client.cert'),
             'clientKey': os.path.join('certs', 'client.key')}],
        'protectedEntities': protected_entities,
        'dpaActivationList': [],
        'dpaDeactivationList': [],
        'sasTestHarnessData': [dump_records_sas_test_harness_0,
                               dump_records_sas_test_harness_1]
    }

    # Create the actual config.
    config = {
        'conditionalRegistrationData': conditionals,
        'iterationData': [iteration_config],
        'sasTestHarnessConfigs': [sas_test_harness_0_config,
                                  sas_test_harness_1_config],
        'domainProxyConfigs': [
            {'cert': os.path.join('certs', 'domain_proxy.cert'),
             'key': os.path.join('certs', 'domain_proxy.key')},
            {'cert': os.path.join('certs', 'domain_proxy_1.cert'),
             'key': os.path.join('certs', 'domain_proxy_1.key')}
        ],
        'deltaIap': 2
    }
    writeConfig(filename, config)

  @configurable_testcase(generate_FPR_4_default_config)
  def test_WINNF_FT_S_FPR_4(self, config_filename):
    """Multiple CBSDs from Multiple SASs Inside and Outside the Neighborhood
    of an FSS Station for Scenario 2 with TT&C Flag = ON.
    """
    config = loadConfig(config_filename)
    # TODO
    # test_type= enum (MCP, FSS)
    # Invoke MCP test steps 1 through 22.
    # self.executeMcpTestSteps(config, test_type)
    
>>>>>>> 16d20494
  def generate_FPR_5_default_config(self, filename):
    """Generates the WinnForum configuration for FPR.5."""

    # Load FSS station operating at range 3600 - 3700 MHz.
    fss_data = json.load(open(os.path.join('testcases', 'testdata', 'fss_record_0.json')))
    fss = fss_data['record']
    fss['deploymentParam'][0]['operationParam']['operationFrequencyRange']\
        ['lowFrequency'] = 3600000000
    fss['deploymentParam'][0]['operationParam']['operationFrequencyRange']\
        ['highFrequency'] = 3700000000

    # Load GWBL operating at range 3650 - 3700 MHz.
    gwbl = json.load(
        open(os.path.join('testcases', 'testdata', 'gwbl_record_0.json')))
    gwbl['record']['deploymentParam'][0]['operationParam']['operationFrequencyRange']\
        ['lowFrequency'] = 3650000000
    gwbl['record']['deploymentParam'][0]['operationParam']['operationFrequencyRange']\
        ['highFrequency'] = 3700000000

    # Load device info
    device_1 = json.load(
        open(os.path.join('testcases', 'testdata', 'device_b.json')))
    device_2 = json.load(
        open(os.path.join('testcases', 'testdata', 'device_c.json')))
    device_3 = json.load(
        open(os.path.join('testcases', 'testdata', 'device_e.json')))

    # Move devices within 150km of FSS
    device_1['installationParam']['latitude'] = \
        fss['deploymentParam'][0]['installationParam']['latitude'] + 0.05
    device_1['installationParam']['longitude'] = \
        fss['deploymentParam'][0]['installationParam']['longitude'] + 0.05
    device_2['installationParam']['latitude'] = \
        fss['deploymentParam'][0]['installationParam']['latitude'] + 0.12
    device_2['installationParam']['longitude'] = \
        fss['deploymentParam'][0]['installationParam']['longitude'] + 0.05
    device_3['installationParam']['latitude'] = \
        fss['deploymentParam'][0]['installationParam']['latitude'] + 0.15
    device_3['installationParam']['longitude'] = \
        fss['deploymentParam'][0]['installationParam']['longitude'] + 0.05

    # Move GWBL within 150km of FSS
    gwbl['record']['deploymentParam'][0]['installationParam']['latitude'] = \
        fss['deploymentParam'][0]['installationParam']['latitude'] + 0.1
    gwbl['record']['deploymentParam'][0]['installationParam']['longitude'] = \
        fss['deploymentParam'][0]['installationParam']['longitude']

    # Create info for grants
    grant_1 = json.load(open(os.path.join('testcases', 'testdata', 'grant_0.json')))
    grant_1['operationParam']['operationFrequencyRange']['lowFrequency'] = 3650000000
    grant_1['operationParam']['operationFrequencyRange']['highFrequency'] = 3660000000
    grant_2 = json.load(open(os.path.join('testcases', 'testdata', 'grant_0.json')))
    grant_2['operationParam']['operationFrequencyRange']['lowFrequency'] = 3650000000
    grant_2['operationParam']['operationFrequencyRange']['highFrequency'] = 3660000000
    grant_3 = json.load(open(os.path.join('testcases', 'testdata', 'grant_0.json')))
    grant_3['operationParam']['operationFrequencyRange']['lowFrequency'] = 3650000000
    grant_3['operationParam']['operationFrequencyRange']['highFrequency'] = 3660000000

    # Creating conditionals for Cat B device
    self.assertEqual(device_1['cbsdCategory'], 'B')
    conditionalParameters = {
        'cbsdCategory': device_1['cbsdCategory'],
        'fccId': device_1['fccId'],
        'cbsdSerialNumber': device_1['cbsdSerialNumber'],
        'airInterface': device_1['airInterface'],
        'installationParam': device_1['installationParam'],
        'measCapability': device_1['measCapability']
    }
    del device_1['cbsdCategory']
    del device_1['airInterface']
    del device_1['installationParam']
    del device_1['measCapability']

    # Create the actual config.
    conditionals = [conditionalParameters]
    config = {
      'registrationRequests': [device_1, device_2, device_3],
      'conditionalRegistrationData': conditionals,
      'grantRequests': [grant_1, grant_2, grant_3],
      'gwblRecord': gwbl,
      'fssRecord': fss_data
    }
    writeConfig(filename, config)

  @configurable_testcase(generate_FPR_5_default_config)
  def test_WINNF_FT_S_FPR_5(self, config_filename):
    """[Configurable] Grant Requests from one or more CBSDs Inside an FSS-GWBL Exclusion Zone."""

    config = loadConfig(config_filename)

    # Light checking of the config file
    self.assertValidConfig(
        config, {
            'registrationRequests': list,
            'conditionalRegistrationData': list,
            'grantRequests': list,
            'gwblRecord': dict,
            'fssRecord': dict
        })
    self.assertEqual(
        len(config['registrationRequests']), len(config['grantRequests']))

    # Load the FSS
    self._sas_admin.InjectFss(config['fssRecord'])

    # Load the GWBL
    self._sas_admin.InjectWisp(config['gwblRecord'])

    # Trigger CPAS activity
    self.TriggerDailyActivitiesImmediatelyAndWaitUntilComplete()

    # Register N > 0 CBSDs
    cbsd_ids = self.assertRegistered(config['registrationRequests'],
                                     config['conditionalRegistrationData'])

    # Add cbsdIds to grants
    grant_request = config['grantRequests']
    addCbsdIdsToRequests(cbsd_ids, grant_request)

    # Send grant request and get response
    request = {'grantRequest': grant_request}
    response = self._sas.Grant(request)['grantResponse']

    # Check grant response
    self.assertEqual(len(response), len(cbsd_ids))
    for response_num in response:
<<<<<<< HEAD
      self.assertEqual(response_num['response']['responseCode'], 400)
=======
      self.assertEqual(response_num['response']['responseCode'], 400)

>>>>>>> 16d20494
<|MERGE_RESOLUTION|>--- conflicted
+++ resolved
@@ -31,8 +31,6 @@
   def tearDown(self):
     pass
 
-<<<<<<< HEAD
-=======
 
   def generate_FPR_1_default_config(self, filename):
     """ Generates the WinnForum configuration for FPR.1. """
@@ -929,7 +927,6 @@
     # Invoke MCP test steps 1 through 22.
     # self.executeMcpTestSteps(config, test_type)
     
->>>>>>> 16d20494
   def generate_FPR_5_default_config(self, filename):
     """Generates the WinnForum configuration for FPR.5."""
 
@@ -1019,18 +1016,9 @@
     """[Configurable] Grant Requests from one or more CBSDs Inside an FSS-GWBL Exclusion Zone."""
 
     config = loadConfig(config_filename)
-
+        
     # Light checking of the config file
-    self.assertValidConfig(
-        config, {
-            'registrationRequests': list,
-            'conditionalRegistrationData': list,
-            'grantRequests': list,
-            'gwblRecord': dict,
-            'fssRecord': dict
-        })
-    self.assertEqual(
-        len(config['registrationRequests']), len(config['grantRequests']))
+    self.assertEqual(len(config['registrationRequests']), len(config['grantRequests']))
 
     # Load the FSS
     self._sas_admin.InjectFss(config['fssRecord'])
@@ -1039,11 +1027,10 @@
     self._sas_admin.InjectWisp(config['gwblRecord'])
 
     # Trigger CPAS activity
-    self.TriggerDailyActivitiesImmediatelyAndWaitUntilComplete()
+    self.TriggerDailyActivitiesImmediatelyAndWaitUntilComplete() 
 
     # Register N > 0 CBSDs
-    cbsd_ids = self.assertRegistered(config['registrationRequests'],
-                                     config['conditionalRegistrationData'])
+    cbsd_ids = self.assertRegistered(config['registrationRequests'],config['conditionalRegistrationData'])
 
     # Add cbsdIds to grants
     grant_request = config['grantRequests']
@@ -1056,9 +1043,5 @@
     # Check grant response
     self.assertEqual(len(response), len(cbsd_ids))
     for response_num in response:
-<<<<<<< HEAD
       self.assertEqual(response_num['response']['responseCode'], 400)
-=======
-      self.assertEqual(response_num['response']['responseCode'], 400)
-
->>>>>>> 16d20494
+

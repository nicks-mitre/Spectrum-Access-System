#    Copyright 2016 SAS Project Authors. All Rights Reserved.
#
#    Licensed under the Apache License, Version 2.0 (the "License");
#    you may not use this file except in compliance with the License.
#    You may obtain a copy of the License at
#
#        http://www.apache.org/licenses/LICENSE-2.0
#
#    Unless required by applicable law or agreed to in writing, software
#    distributed under the License is distributed on an "AS IS" BASIS,
#    WITHOUT WARRANTIES OR CONDITIONS OF ANY KIND, either express or implied.
#    See the License for the specific language governing permissions and
#    limitations under the License.

import json
import os
import sas
import sas_testcase
from util import winnforum_testcase, getRandomLatLongInPolygon, \
  makePpaAndPalRecordsConsistent


class SpectrumInquiryTestcase(sas_testcase.SasTestCase):

  def setUp(self):
    self._sas, self._sas_admin = sas.GetTestingSas()
    self._sas_admin.Reset()

  def tearDown(self):
    pass

  @winnforum_testcase
  def test_WINNF_FT_S_SIQ_11(self):
    """Unsupported frequency range inquiry array.

    The response for Inquiry #2 should be UNSUPPORTED_SPECTRUM, code 300
    """
    # Register the devices
    device_a = json.load(
        open(os.path.join('testcases', 'testdata', 'device_a.json')))
    device_c = json.load(
        open(os.path.join('testcases', 'testdata', 'device_c.json')))

    self._sas_admin.InjectFccId({'fccId': device_a['fccId']})
    self._sas_admin.InjectFccId({'fccId': device_c['fccId']})

    self._sas_admin.InjectUserId({'userId': device_a['userId']})
    self._sas_admin.InjectUserId({'userId': device_c['userId']})

    request = {'registrationRequest': [device_a, device_c]}
    response = self._sas.Registration(request)['registrationResponse']

    # Check registration response
    cbsd_ids = []
    for resp in response:
      self.assertEqual(resp['response']['responseCode'], 0)
      cbsd_ids.append(resp['cbsdId'])
    del request, response

    # 1. Spectrum Inquiry: All parameters valid.
    spectrum_inquiry_1 = json.load(
        open(os.path.join('testcases', 'testdata', 'spectrum_inquiry_0.json')))
<<<<<<< HEAD
    spectrum_inquiry_0['cbsdId'] = cbsd_id + '-changed'
    self.assertNotEqual(cbsd_id, spectrum_inquiry_0['cbsdId'])
    request = {'spectrumInquiryRequest': [spectrum_inquiry_0]}

    # Check Spectrum Inquiry Response
    response = self._sas.SpectrumInquiry(request)['spectrumInquiryResponse'][0]
    self.assertFalse('cbsdId' in response)
    self.assertTrue(response['response']['responseCode'], 103)
=======
    spectrum_inquiry_1['cbsdId'] = cbsd_ids[0]
>>>>>>> 4d33c61e

    # 2. Spectrum Inquiry: lowFrequency & highFrequency outside 3550 - 3700 MHz.
    spectrum_inquiry_2 = json.load(
        open(os.path.join('testcases', 'testdata', 'spectrum_inquiry_0.json')))
    spectrum_inquiry_2['cbsdId'] = cbsd_ids[1]
    spectrum_inquiry_2['inquiredSpectrum'] = [{
        'lowFrequency': 3300000000.0,
        'highFrequency': 3350000000.0
    }]

    request = {
        'spectrumInquiryRequest': [spectrum_inquiry_1, spectrum_inquiry_2]
    }
    response = self._sas.SpectrumInquiry(request)['spectrumInquiryResponse']

    self.assertEqual(len(response), 2)
    # Check Spectrum Inquiry Response #1
    self.assertEqual(response[0]['cbsdId'], cbsd_ids[0])
    self.assertTrue('availableChannel' in response[0])
    for available_channel in response[0]['availableChannel']:
      self.assertEqual(available_channel['ruleApplied'], 'FCC_PART_96')
    self.assertEqual(response[0]['response']['responseCode'], 0)

    # Check Spectrum Inquiry Response #2
    self.assertEqual(response[1]['cbsdId'], cbsd_ids[1])
    self.assertFalse('availableChannel' in response[1])
    self.assertEqual(response[1]['response']['responseCode'], 300)<|MERGE_RESOLUTION|>--- conflicted
+++ resolved
@@ -30,6 +30,76 @@
     pass
 
   @winnforum_testcase
+  def test_WINNF_FT_S_SIQ_6(self):
+    """cbsdId sent in Spectrum Inquiry is non-existent and not the assigned one.
+
+    The response should be INVALID_VALUE, code 103.
+    """
+    # Register the device
+    device_a = json.load(
+        open(os.path.join('testcases', 'testdata', 'device_a.json')))
+    self._sas_admin.InjectFccId({'fccId': device_a['fccId']})
+    self._sas_admin.InjectUserId({'userId': device_a['userId']})
+    request = {'registrationRequest': [device_a]}
+    response = self._sas.Registration(request)['registrationResponse'][0]
+
+    # Check registration response
+    self.assertEqual(response['response']['responseCode'], 0)
+    cbsd_id = response['cbsdId']
+    del request, response
+
+    # Send Spectrum Inquiry request
+    spectrum_inquiry_0 = json.load(
+        open(os.path.join('testcases', 'testdata', 'spectrum_inquiry_0.json')))
+    spectrum_inquiry_0['cbsdId'] = cbsd_id + '-changed'
+    self.assertNotEqual(cbsd_id, spectrum_inquiry_0['cbsdId'])
+    request = {'spectrumInquiryRequest': [spectrum_inquiry_0]}
+
+    # Check Spectrum Inquiry Response
+    response = self._sas.SpectrumInquiry(request)['spectrumInquiryResponse'][0]
+    self.assertFalse('cbsdId' in response)
+    self.assertTrue(response['response']['responseCode'], 103)
+
+  @winnforum_testcase
+  def test_WINNF_FT_S_SIQ_8(self):
+    """Parameters in Inquired Spectrum mutually invalid.
+
+    The response should be INVALID_VALUE, code 103.
+    """
+    # Register the device
+    device_a = json.load(
+        open(os.path.join('testcases', 'testdata', 'device_a.json')))
+    self._sas_admin.InjectFccId({'fccId': device_a['fccId']})
+    self._sas_admin.InjectUserId({'userId': device_a['userId']})
+    request = {'registrationRequest': [device_a]}
+    response = self._sas.Registration(request)['registrationResponse'][0]
+
+    # Check registration response
+    self.assertEqual(response['response']['responseCode'], 0)
+    cbsd_id = response['cbsdId']
+    del request, response
+
+    # Create and send Spectrum Inquiry request
+    spectrum_inquiry_0 = json.load(
+        open(os.path.join('testcases', 'testdata', 'spectrum_inquiry_0.json')))
+    spectrum_inquiry_0['cbsdId'] = cbsd_id
+    # Swap low and high frequencies to create an invalid range.
+    (spectrum_inquiry_0['inquiredSpectrum'][0]['highFrequency'],
+     spectrum_inquiry_0['inquiredSpectrum'][0]['lowFrequency']) = (
+         spectrum_inquiry_0['inquiredSpectrum'][0]['lowFrequency'],
+         spectrum_inquiry_0['inquiredSpectrum'][0]['highFrequency'])
+    self.assertLess(
+        spectrum_inquiry_0['inquiredSpectrum'][0]['highFrequency'],
+        spectrum_inquiry_0['inquiredSpectrum'][0]['lowFrequency'])
+    request = {'spectrumInquiryRequest': [spectrum_inquiry_0]}
+    # Send the request
+    response = self._sas.SpectrumInquiry(request)['spectrumInquiryResponse'][0]
+
+    # Check Spectrum Inquiry Response
+    self.assertEqual(response['cbsdId'], cbsd_id)
+    self.assertEqual(response['response']['responseCode'], 103)
+
+  @winnforum_testcase
   def test_WINNF_FT_S_SIQ_11(self):
     """Unsupported frequency range inquiry array.
 
@@ -60,18 +130,7 @@
     # 1. Spectrum Inquiry: All parameters valid.
     spectrum_inquiry_1 = json.load(
         open(os.path.join('testcases', 'testdata', 'spectrum_inquiry_0.json')))
-<<<<<<< HEAD
-    spectrum_inquiry_0['cbsdId'] = cbsd_id + '-changed'
-    self.assertNotEqual(cbsd_id, spectrum_inquiry_0['cbsdId'])
-    request = {'spectrumInquiryRequest': [spectrum_inquiry_0]}
-
-    # Check Spectrum Inquiry Response
-    response = self._sas.SpectrumInquiry(request)['spectrumInquiryResponse'][0]
-    self.assertFalse('cbsdId' in response)
-    self.assertTrue(response['response']['responseCode'], 103)
-=======
     spectrum_inquiry_1['cbsdId'] = cbsd_ids[0]
->>>>>>> 4d33c61e
 
     # 2. Spectrum Inquiry: lowFrequency & highFrequency outside 3550 - 3700 MHz.
     spectrum_inquiry_2 = json.load(

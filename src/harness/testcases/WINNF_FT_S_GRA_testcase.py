#    Copyright 2016 SAS Project Authors. All Rights Reserved.
#
#    Licensed under the Apache License, Version 2.0 (the "License");
#    you may not use this file except in compliance with the License.
#    You may obtain a copy of the License at
#
#        http://www.apache.org/licenses/LICENSE-2.0
#
#    Unless required by applicable law or agreed to in writing, software
#    distributed under the License is distributed on an "AS IS" BASIS,
#    WITHOUT WARRANTIES OR CONDITIONS OF ANY KIND, either express or implied.
#    See the License for the specific language governing permissions and
#    limitations under the License.

# Some parts of this software was developed by employees of
# the National Institute of Standards and Technology (NIST),
# an agency of the Federal Government.
# Pursuant to title 17 United States Code Section 105, works of NIST employees
# are not subject to copyright protection in the United States and are
# considered to be in the public domain. Permission to freely use, copy,
# modify, and distribute this software and its documentation without fee
# is hereby granted, provided that this notice and disclaimer of warranty
# appears in all copies.

# THE SOFTWARE IS PROVIDED 'AS IS' WITHOUT ANY WARRANTY OF ANY KIND, EITHER
# EXPRESSED, IMPLIED, OR STATUTORY, INCLUDING, BUT NOT LIMITED TO, ANY WARRANTY
# THAT THE SOFTWARE WILL CONFORM TO SPECIFICATIONS, ANY IMPLIED WARRANTIES OF
# MERCHANTABILITY, FITNESS FOR A PARTICULAR PURPOSE, AND FREEDOM FROM
# INFRINGEMENT, AND ANY WARRANTY THAT THE DOCUMENTATION WILL CONFORM TO THE
# SOFTWARE, OR ANY WARRANTY THAT THE SOFTWARE WILL BE ERROR FREE. IN NO EVENT
# SHALL NIST BE LIABLE FOR ANY DAMAGES, INCLUDING, BUT NOT LIMITED TO, DIRECT,
# INDIRECT, SPECIAL OR CONSEQUENTIAL DAMAGES, ARISING OUT OF, RESULTING FROM,
# OR IN ANY WAY CONNECTED WITH THIS SOFTWARE, WHETHER OR NOT BASED UPON
# WARRANTY, CONTRACT, TORT, OR OTHERWISE, WHETHER OR NOT INJURY WAS SUSTAINED
# BY PERSONS OR PROPERTY OR OTHERWISE, AND WHETHER OR NOT LOSS WAS SUSTAINED
# FROM, OR AROSE OUT OF THE RESULTS OF, OR USE OF, THE SOFTWARE OR SERVICES
# PROVIDED HEREUNDER.

# Distributions of NIST software should also include copyright and licensing
# statements of any third-party software that are legally bundled with the
# code in compliance with the conditions of those licenses.

from datetime import datetime
import json
import os
import sas
import sas_testcase
from util import winnforum_testcase, getRandomLatLongInPolygon, \
  makePpaAndPalRecordsConsistent


class GrantTestcase(sas_testcase.SasTestCase):

  def setUp(self):
    self._sas, self._sas_admin = sas.GetTestingSas()
    self._sas_admin.Reset()

  def tearDown(self):
    pass

  @winnforum_testcase
  def test_WINNF_FT_S_GRA_2(self):
    """Grant request array with various required parameters missing.

    1. Missing cbsdId
    2. Missing operationParam object
    3. Missing maxEirp
    4. Missing highFrequency
    5. Missing lowFrequency

    Returns 102 (MISSING_PARAM) for all requests.
    """
    # Register the devices
    registration_request = []
    for device_filename in ('device_a.json', 'device_c.json', 'device_e.json',
                            'device_f.json', 'device_g.json'):
      device = json.load(
          open(os.path.join('testcases', 'testdata', device_filename)))
      self._sas_admin.InjectFccId({'fccId': device['fccId']})
      self._sas_admin.InjectUserId({'userId': device['userId']})
      registration_request.append(device)
    request = {'registrationRequest': registration_request}
    response = self._sas.Registration(request)['registrationResponse']
    # Check registration response
    cbsd_ids = []
    for resp in response:
      self.assertEqual(resp['response']['responseCode'], 0)
      cbsd_ids.append(resp['cbsdId'])
    del request, response

    # Prepare grant requests.
    # 1. Missing cbsdId.
    grant_0 = json.load(
        open(os.path.join('testcases', 'testdata', 'grant_0.json')))
    # 2. Missing operationParam object.
    grant_1 = {'cbsdId': cbsd_ids[1]}
    # 3. Missing maxEirp.
    grant_2 = json.load(
        open(os.path.join('testcases', 'testdata', 'grant_0.json')))
    grant_2['cbsdId'] = cbsd_ids[2]
    del grant_2['operationParam']['maxEirp']
    # 4. Missing highFrequency.
    grant_3 = json.load(
        open(os.path.join('testcases', 'testdata', 'grant_0.json')))
    grant_3['cbsdId'] = cbsd_ids[3]
    del grant_3['operationParam']['operationFrequencyRange']['highFrequency']
    # 5. Missing lowFrequency.
    grant_4 = json.load(
        open(os.path.join('testcases', 'testdata', 'grant_0.json')))
    grant_4['cbsdId'] = cbsd_ids[4]
    del grant_4['operationParam']['operationFrequencyRange']['lowFrequency']

    request = {'grantRequest': [grant_0, grant_1, grant_2, grant_3, grant_4]}
    # Send grant request and get response
    response = self._sas.Grant(request)['grantResponse']

    self.assertEqual(len(response), 5)
    # Check grant response # 1
    self.assertFalse('cbsdId' in response[0])
    self.assertFalse('grantId' in response[0])
    self.assertEqual(response[0]['response']['responseCode'], 102)
    # Check grant response # 2, 3, 4, 5
    for response_num in (1, 2, 3, 4):
      self.assertEqual(response[response_num]['cbsdId'], cbsd_ids[response_num])
      self.assertFalse('grantId' in response[response_num])
      self.assertEqual(response[response_num]['response']['responseCode'], 102)

  @winnforum_testcase
  def test_WINNF_FT_S_GRA_7(self):
    """Invalid operationFrequencyRange.

    The response should be:
    - 103 (INVALID_VALUE) for first request.
    - 103 or 300 (UNSUPPORTED_SPECTRUM) for second and third requests.
    """
    # Register three devices
    device_a = json.load(
        open(os.path.join('testcases', 'testdata', 'device_a.json')))
    device_c = json.load(
        open(os.path.join('testcases', 'testdata', 'device_c.json')))
    device_e = json.load(
        open(os.path.join('testcases', 'testdata', 'device_e.json')))

    self._sas_admin.InjectFccId({'fccId': device_a['fccId']})
    self._sas_admin.InjectFccId({'fccId': device_c['fccId']})
    self._sas_admin.InjectFccId({'fccId': device_e['fccId']})

    self._sas_admin.InjectUserId({'userId': device_a['userId']})
    self._sas_admin.InjectUserId({'userId': device_c['userId']})
    self._sas_admin.InjectUserId({'userId': device_e['userId']})

    devices = [device_a, device_c, device_e]
    request = {'registrationRequest': devices}
    response = self._sas.Registration(request)

    # Check registration response
    cbsd_ids = []
    for resp in response['registrationResponse']:
      self.assertEqual(resp['response']['responseCode'], 0)
      cbsd_ids.append(resp['cbsdId'])
    del request, response

    # Prepare 3 grant requests.
    # 1. With lowFrequency > highFrequency.
    grant_0 = json.load(
        open(os.path.join('testcases', 'testdata', 'grant_0.json')))
    grant_0['cbsdId'] = cbsd_ids[0]
    grant_0['operationParam']['operationFrequencyRange'] = {
        'lowFrequency': 3650000000.0,
        'highFrequency': 3550000000.0
    }

    # 2. With frequency range completely outside the CBRS band.
    grant_1 = json.load(
        open(os.path.join('testcases', 'testdata', 'grant_0.json')))
    grant_1['cbsdId'] = cbsd_ids[1]
    grant_1['operationParam']['operationFrequencyRange'][
        'lowFrequency'] = 3350000000.0
    grant_1['operationParam']['operationFrequencyRange'][
        'highFrequency'] = 3450000000.0

    # 3. With frequency range partially overlapping with the CBRS band.
    grant_2 = json.load(
        open(os.path.join('testcases', 'testdata', 'grant_0.json')))
    grant_2['cbsdId'] = cbsd_ids[2]
    grant_2['operationParam']['operationFrequencyRange'][
        'lowFrequency'] = 3450000000.0
    grant_2['operationParam']['operationFrequencyRange'][
        'highFrequency'] = 3650000000.0

    request = {'grantRequest': [grant_0, grant_1, grant_2]}
    # Send grant request and get response
    response = self._sas.Grant(request)['grantResponse']

    # Check grant response array
    self.assertEqual(len(response), 3)
    for response_num, resp in enumerate(response):
      self.assertEqual(resp['cbsdId'], cbsd_ids[response_num])
      self.assertFalse('grantId' in resp)
    self.assertEqual(response[0]['response']['responseCode'], 103)
    self.assertTrue(response[1]['response']['responseCode'], 300)
    self.assertTrue(response[2]['response']['responseCode'], 300)

  @winnforum_testcase
<<<<<<< HEAD
  def test_WINNF_FT_S_GRA_8(self):
    """CBSD requests a frequency range which is a mix of PAL and GAA channel.

    The Response Code should be 103.
    """
    # Load a device.
    device_a = json.load(
        open(os.path.join('testcases', 'testdata', 'device_a.json')))

    # Load data
    pal_record = json.load(
        open(os.path.join('testcases', 'testdata', 'pal_record_0.json')))
    pal_low_frequency = 3550000000
    pal_high_frequency = 3560000000
    ppa_record = json.load(
        open(os.path.join('testcases', 'testdata', 'ppa_record_0.json')))
    ppa_record, pal_record = makePpaAndPalRecordsConsistent(ppa_record,
                                                            [pal_record],
                                                            pal_low_frequency,
                                                            pal_high_frequency,
                                                            device_a['userId'])

    # Move the device into the PPA zone
    device_a['installationParam']['latitude'], device_a['installationParam'][
        'longitude'] = getRandomLatLongInPolygon(ppa_record)
    # Register device
    cbsd_ids = self.assertRegistered([device_a])

    # Update PPA record with device_a's CBSD ID and Inject data
    ppa_record['ppaInfo']['cbsdReferenceId'] = [cbsd_ids[0]]
    self._sas_admin.InjectPalDatabaseRecord(pal_record[0])
    zone_id = self._sas_admin.InjectZoneData({'record': ppa_record})
    self.assertTrue(zone_id)

    # Create grant request
    grant_0 = json.load(
        open(os.path.join('testcases', 'testdata', 'grant_0.json')))
    grant_0['cbsdId'] = cbsd_ids[0]
    # Set overlapping PAL frequency spectrum
    grant_0['operationParam']['operationFrequencyRange'] = {
        'lowFrequency': pal_low_frequency,
        'highFrequency': pal_high_frequency + 10000000
    }

    request = {'grantRequest': [grant_0]}
    # Send grant request
    response = self._sas.Grant(request)['grantResponse'][0]

    # Check grant response
    self.assertEqual(response['cbsdId'], cbsd_ids[0])
    self.assertFalse('grantId' in response)
    self.assertEqual(response['response']['responseCode'], 103)
=======
  def test_WINNF_FT_S_GRA_15(self):
    """Two grant requests: 1. Missing maxEirp and 2. Invalid frequency range.

    Returns 102 (MISSING_PARAM) for first request.
            103 (INVALID_VALUE) for second request.
    """
    # Register two devices
    device_a = json.load(
        open(os.path.join('testcases', 'testdata', 'device_a.json')))
    device_c = json.load(
        open(os.path.join('testcases', 'testdata', 'device_c.json')))

    self._sas_admin.InjectFccId({'fccId': device_a['fccId']})
    self._sas_admin.InjectFccId({'fccId': device_c['fccId']})

    self._sas_admin.InjectUserId({'userId': device_a['userId']})
    self._sas_admin.InjectUserId({'userId': device_c['userId']})

    request = {'registrationRequest': [device_a, device_c]}
    response = self._sas.Registration(request)['registrationResponse']
    cbsd_ids = []
    for resp in response:
      self.assertEqual(resp['response']['responseCode'], 0)
      cbsd_ids.append(resp['cbsdId'])
    del request, response

    # Prepare grant requests.
    # 1. maxEirp is missing.
    grant_0 = json.load(
        open(os.path.join('testcases', 'testdata', 'grant_0.json')))
    grant_0['cbsdId'] = cbsd_ids[0]
    del grant_0['operationParam']['maxEirp']

    # 2. highFrequency is lower than the lowFrequency.
    grant_1 = json.load(
        open(os.path.join('testcases', 'testdata', 'grant_0.json')))
    grant_1['cbsdId'] = cbsd_ids[1]
    grant_1['operationParam']['operationFrequencyRange'] = {
        'lowFrequency': 3650000000.0,
        'highFrequency': 3550000000.0
    }

    request = {'grantRequest': [grant_0, grant_1]}
    # Send grant request and get response
    response = self._sas.Grant(request)['grantResponse']

    self.assertEqual(len(response), 2)
    # Check grant response # 1
    self.assertEqual(response[0]['cbsdId'], cbsd_ids[0])
    self.assertFalse('grantId' in response[0])
    self.assertEqual(response[0]['response']['responseCode'], 102)
    # Check grant response # 2
    self.assertEqual(response[1]['cbsdId'], cbsd_ids[1])
    self.assertFalse('grantId' in response[1])
    self.assertEqual(response[1]['response']['responseCode'], 103)

>>>>>>> e4b779e3
<|MERGE_RESOLUTION|>--- conflicted
+++ resolved
@@ -202,7 +202,6 @@
     self.assertTrue(response[2]['response']['responseCode'], 300)
 
   @winnforum_testcase
-<<<<<<< HEAD
   def test_WINNF_FT_S_GRA_8(self):
     """CBSD requests a frequency range which is a mix of PAL and GAA channel.
 
@@ -255,7 +254,8 @@
     self.assertEqual(response['cbsdId'], cbsd_ids[0])
     self.assertFalse('grantId' in response)
     self.assertEqual(response['response']['responseCode'], 103)
-=======
+
+  @winnforum_testcase
   def test_WINNF_FT_S_GRA_15(self):
     """Two grant requests: 1. Missing maxEirp and 2. Invalid frequency range.
 
@@ -311,5 +311,3 @@
     self.assertEqual(response[1]['cbsdId'], cbsd_ids[1])
     self.assertFalse('grantId' in response[1])
     self.assertEqual(response[1]['response']['responseCode'], 103)
-
->>>>>>> e4b779e3

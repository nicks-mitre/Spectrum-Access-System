# SAS test cases

## Organization

The current test cases are based on the [WinnForum test specification](https://workspace.winnforum.org/higherlogic/ws/public/download/5637/WINNF-TS-0061-V1.1.0%20-%20WG4%20SAS%20Test%20and%20Certification%20Spec.pdf) v1.1 (Jan 2018)

## Security Test Cases

The SCS.11/16, SDS.11/16 and SSS.11/16 TCs just expect the handshake failure and do not validate the reason for failure.<br>
The correct way to run the fake_sas for these test cases is
<pre>
<code>
<<<<<<< HEAD
<b> $ python fake_sas.py --verify_crl --ca ca_crl_chain_sxs11.cert </b>
=======
<b> $ python fake_sas.py --verify_crl --ca ca_crl_chain_sxs11/16.cert </b>
>>>>>>> c37f52b8
</code>
</pre>

As WinnF WG.2 and ITS approved to use CRL as the initial certificate blacklisting solution before OCSP is available, 
came up with following agreements

<b>Agreements:</b>
1. Deploy a CRL server (a.k.a The certificate revocation list distribution point CDP) in the ITS designated VM environment 
to serve as a FCC certification dedicated CRL server.

2. Certificates, sub-CAs to be blacklisted for all the test cases (e.g. SCS.11 and SCS.16 etc.) will be created and 
per-loaded into the CRL server appropriately. There is NO need for the test harness codes to blacklist a certificate 
or sub-CA on-demand. During the test, the test codes will directly use the certificate or sub-CA that are already 
in the CRL.

3. SAS UUT is assumed to pull the CRL periodically as if in normal operation. There is only a coordination need, 
that is to make sure SAS UUT has the latest CRL information before running the related test cases.

If a SAS UUT is used for testing the CRL test cases then the steps to manually download the CRL file using wget and 
concatenating it with the CA chain would not be needed as the <b>simple CRL server</b> is used to mimic an actual 
CRL server and the CDP URL field of the certificates is updated with the URL of the <b>simple CRL server</b>. 
As fake_sas updates are on a best effort basis and the intention is to keep it simple, the automatic retrieval of 
CRL file is not implemented in fake_sas.

To obtain the CRL file, the <b>simple CRL server</b> in <b>master</b> branch needs to be 
executed and a CRL chain can be retrieved from this server.

The steps are

1. Run the ‘simple CRL server’
<b> $ python simple_crl_server.py </b>
2. Use the menu option to blacklist a certificate (client cert or DP cert or SAS cert).
3. Use wget on the simple CRL server URL to get the CRL chain file.
<b> wget http://localhost:9007/ca.crl </b>
4. Concatenate the CA chain file and the CRL file to create a combined CA chain and CRL chain file.
<b> cat certs/ca.cert ca.crl > certs/ca_crl_chain.cert </b>
5. Run the fake_sas with the <b>--verify_crl</b> and <b>--ca ca_crl_chain.cert</b> option.

The details of using the <b>simple CRL server</b> is documented under <b>harness/CRLServer-README.md file</b>. 
The simple CRL server is also enhanced with simpler menu option and ability to blacklist intermediate CAs.

However to make it bit more easier to run the SXS.11/16 test cases, a default CRL file containing the CA chain and 
the CRL chain containing the blacklisted certificates for SXS.11/16 test cases is created. 
<<<<<<< HEAD
So the fake_sas can be run with the ca file <b>ca_crl_chain_sxs11.cert</b> without running the <b>simple CRL server</b>.
=======
So the fake_sas can be run with the ca file <b>ca_crl_chain_sxs11/16.cert</b> without running the <b>simple CRL server</b>.
>>>>>>> c37f52b8
<|MERGE_RESOLUTION|>--- conflicted
+++ resolved
@@ -10,11 +10,7 @@
 The correct way to run the fake_sas for these test cases is
 <pre>
 <code>
-<<<<<<< HEAD
-<b> $ python fake_sas.py --verify_crl --ca ca_crl_chain_sxs11.cert </b>
-=======
 <b> $ python fake_sas.py --verify_crl --ca ca_crl_chain_sxs11/16.cert </b>
->>>>>>> c37f52b8
 </code>
 </pre>
 
@@ -58,8 +54,4 @@
 
 However to make it bit more easier to run the SXS.11/16 test cases, a default CRL file containing the CA chain and 
 the CRL chain containing the blacklisted certificates for SXS.11/16 test cases is created. 
-<<<<<<< HEAD
-So the fake_sas can be run with the ca file <b>ca_crl_chain_sxs11.cert</b> without running the <b>simple CRL server</b>.
-=======
-So the fake_sas can be run with the ca file <b>ca_crl_chain_sxs11/16.cert</b> without running the <b>simple CRL server</b>.
->>>>>>> c37f52b8
+So the fake_sas can be run with the ca file <b>ca_crl_chain_sxs11/16.cert</b> without running the <b>simple CRL server</b>.
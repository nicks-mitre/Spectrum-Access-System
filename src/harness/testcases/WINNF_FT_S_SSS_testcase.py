#    Copyright 2018 SAS Project Authors. All Rights Reserved.
#
#    Licensed under the Apache License, Version 2.0 (the "License");
#    you may not use this file except in compliance with the License.
#    You may obtain a copy of the License at
#
#        http://www.apache.org/licenses/LICENSE-2.0
#
#    Unless required by applicable law or agreed to in writing, software
#    distributed under the License is distributed on an "AS IS" BASIS,
#    WITHOUT WARRANTIES OR CONDITIONS OF ANY KIND, either express or implied.
#    See the License for the specific language governing permissions and
#    limitations under the License.
import json
import logging
import os
from OpenSSL import SSL
from OpenSSL.crypto import load_certificate, FILETYPE_PEM

from request_handler import HTTPError
import security_testcase
from util import winnforum_testcase, configurable_testcase, writeConfig, loadConfig,\
getCertificateFingerprint
from request_handler import HTTPError

SAS_CERT = os.path.join('certs', 'sas.cert')
SAS_KEY = os.path.join('certs', 'sas.key')
SAS_TEST_HARNESS_URL = 'https://fake.sas.url.not.used/v1.2'

class SasToSasSecurityTestcase(security_testcase.SecurityTestCase):
  # Tests changing the SAS UUT state must explicitly call the SasReset().

  @winnforum_testcase
  def test_WINNF_FT_S_SSS_1(self):
    """New registration with TLS_RSA_WITH_AES_128_GCM_SHA256 cipher.

    Checks that SAS UUT response satisfy cipher security conditions.
    Checks that a SAS registration with this configuration succeed.
    """
    self.doSasTestCipher('AES128-GCM-SHA256',
                         client_cert=SAS_CERT, client_key=SAS_KEY,
                         client_url=SAS_TEST_HARNESS_URL)

  @winnforum_testcase
  def test_WINNF_FT_S_SSS_2(self):
    """New registration with TLS_RSA_WITH_AES_256_GCM_SHA384 cipher.

    Checks that SAS UUT response satisfy specific security conditions.
    Checks that a SAS registration with this configuration succeed.
    """
    self.doSasTestCipher('AES256-GCM-SHA384',
                         client_cert=SAS_CERT, client_key=SAS_KEY,
                         client_url=SAS_TEST_HARNESS_URL)

  @winnforum_testcase
  def test_WINNF_FT_S_SSS_3(self):
    """New registration with TLS_ECDHE_ECDSA_WITH_AES_128_GCM_SHA256 cipher.

    Checks that SAS UUT response satisfy specific security conditions.
    Checks that a SAS registration with this configuration succeed.
    """
    self.doSasTestCipher('ECDHE-ECDSA-AES128-GCM-SHA256',
                         client_cert=SAS_CERT, client_key=SAS_KEY,
                         client_url=SAS_TEST_HARNESS_URL)

  @winnforum_testcase
  def test_WINNF_FT_S_SSS_4(self):
    """New registration with TLS_ECDHE_ECDSA_WITH_AES_256_GCM_SHA384 cipher.

    Checks that SAS UUT response satisfy specific security conditions.
    Checks that a SAS registration with this configuration succeed.
    """
    self.doSasTestCipher('ECDHE-ECDSA-AES256-GCM-SHA384',
                         client_cert=SAS_CERT, client_key=SAS_KEY,
                         client_url=SAS_TEST_HARNESS_URL)

  @winnforum_testcase
  def test_WINNF_FT_S_SSS_5(self):
    """New registration with TLS_ECDHE_RSA_WITH_AES_128_GCM_SHA256 cipher.

    Checks that SAS UUT response satisfy specific security conditions.
    Checks that a SAS registration with this configuration succeed.
    """
    self.doSasTestCipher('ECDHE-RSA-AES128-GCM-SHA256',
                         client_cert=SAS_CERT, client_key=SAS_KEY,
                         client_url=SAS_TEST_HARNESS_URL)

  def generate_SSS_6_default_config(self, filename):
    """Generates the WinnForum configuration for SSS_6"""
    # Create the actual config for SAS cert/key path

    config = {
        'sasCert': self.getCertFilename("unrecognized_sas.cert"),
        'sasKey': self.getCertFilename("unrecognized_sas.key")
    }
    writeConfig(filename, config)

  @configurable_testcase(generate_SSS_6_default_config)
  def test_WINNF_FT_S_SSS_6(self, config_filename):
    """Unrecognized root of trust certificate presented by SAS Test Harness.

    Checks that SAS UUT response with fatal alert with unknown_ca.
    """
    self.SasReset()
    config = loadConfig(config_filename)
    certificate_hash = getCertificateFingerprint(config['sasCert'])
    self._sas_admin.InjectPeerSas({'certificateHash': certificate_hash,
                                   'url': SAS_TEST_HARNESS_URL })

    self.assertTlsHandshakeFailureOrHttp403(client_cert=config['sasCert'],
                                            client_key=config['sasKey'],
                                            is_sas=True)

  def generate_SSS_7_default_config(self, filename):
    """Generates the WinnForum configuration for SSS_7"""
    # Create the actual config for SAS cert/key path

    config = {
        'sasCert': self.getCertFilename("corrupted_sas.cert"),
        'sasKey': self.getCertFilename("corrupted_sas.key")
    }
    writeConfig(filename, config)

  @configurable_testcase(generate_SSS_7_default_config)
  def test_WINNF_FT_S_SSS_7(self, config_filename):
    """Corrupted certificate presented by SAS Test Harness.

    Checks that SAS UUT response with fatal alert message.
    """
    self.SasReset()
    config = loadConfig(config_filename)
    certificate_hash = getCertificateFingerprint(config['sasCert'])
    self._sas_admin.InjectPeerSas({'certificateHash': certificate_hash,
                                   'url': SAS_TEST_HARNESS_URL })
    self.assertTlsHandshakeFailureOrHttp403(client_cert=config['sasCert'],
                                            client_key=config['sasKey'],
                                            is_sas=True)

  def generate_SSS_8_default_config(self, filename):
    """Generates the WinnForum configuration for SSS_8"""
    # Create the actual config for SAS cert/key path

    config = {
        'sasCert': self.getCertFilename("self_signed_sas.cert"),
        'sasKey': self.getCertFilename("sas.key")
    }
    writeConfig(filename, config)

  @configurable_testcase(generate_SSS_8_default_config)
  def test_WINNF_FT_S_SSS_8(self, config_filename):
    """Self-signed certificate presented by SAS Test Harness.

    Checks that SAS UUT response with fatal alert message.
    """
    self.SasReset()
    config = loadConfig(config_filename)
    certificate_hash = getCertificateFingerprint(config['sasCert'])
    self._sas_admin.InjectPeerSas({'certificateHash': certificate_hash,
                                   'url': SAS_TEST_HARNESS_URL })
    self.assertTlsHandshakeFailureOrHttp403(client_cert=config['sasCert'],
                                            client_key=config['sasKey'],
                                            is_sas=True)

  def generate_SSS_9_default_config(self, filename):
    """Generates the WinnForum configuration for SSS_9"""
    # Create the actual config for SAS cert/key path

    config = {
        'sasCert': self.getCertFilename("non_cbrs_signed_sas.cert"),
        'sasKey': self.getCertFilename("non_cbrs_signed_sas.key")
    }
    writeConfig(filename, config)

  @configurable_testcase(generate_SSS_9_default_config)
  def test_WINNF_FT_S_SSS_9(self, config_filename):
    """Non-CBRS trust root signed certificate presented by SAS Test Harness.

    Checks that SAS UUT response with fatal alert message.
    """
    self.SasReset()
    config = loadConfig(config_filename)
    certificate_hash = getCertificateFingerprint(config['sasCert'])
    self._sas_admin.InjectPeerSas({'certificateHash': certificate_hash,
                                   'url': SAS_TEST_HARNESS_URL })
    self.assertTlsHandshakeFailureOrHttp403(client_cert=config['sasCert'],
                                            client_key=config['sasKey'],
                                            is_sas=True)

  def generate_SSS_10_default_config(self, filename):
    """Generates the WinnForum configuration for SSS_10. """
    # Create the actual config for SAS cert/key path 

    config = {
        'sasCert': self.getCertFilename("wrong_type_sas.cert"),
        'sasKey': self.getCertFilename("client.key")
    }
    writeConfig(filename, config)

  @configurable_testcase(generate_SSS_10_default_config)
  def test_WINNF_FT_S_SSS_10(self, config_filename):
    """Certificate of wrong type presented during Full Activity Dump.

    Checks that SAS UUT response with fatal alert message.
    """
    config = loadConfig(config_filename)

    # Reset the SAS UUT
    self.SasReset()

    # Notify SAS UUT about peer SAS
    certificate_hash = getCertificateFingerprint(config['sasCert'])
    self._sas_admin.InjectPeerSas({'certificateHash': certificate_hash,\
                                     'url': SAS_TEST_HARNESS_URL})
    try:
      self.assertTlsHandshakeFailure(client_cert=config['sasCert'],
                                     client_key=config['sasKey'])
    except AssertionError:
      trigger_succeed = False
      try:
<<<<<<< HEAD
        self.TriggerFullActivityDumpAndWaitUntilComplete(config['sasCert'], config['sasKey'])
        trigger_succeed = True
      except HTTPError as e:
        # Check if HTTP status is 403
        self.assertEqual(e.error_code, 403)
=======
         self.TriggerFullActivityDumpAndWaitUntilComplete(config['sasCert'], config['sasKey'])
         trigger_succeed = True
      except HTTPError as e:
         # Check if HTTP status is 403
         self.assertEqual(e.error_code, 403)
>>>>>>> a980e2e0
      self.assertFalse(trigger_succeed, "Full Activity Dump is expected to fail")

  def generate_SSS_11_default_config(self, filename):
    """Generate the WinnForum configuration for SSS_11."""
    # Create the configuration for blacklisted SAS cert/key path.

    config = {
        'sasCert': self.getCertFilename("blacklisted_sas.cert"),
        'sasKey': self.getCertFilename("blacklisted_sas.key")
    }
    writeConfig(filename, config)

  @configurable_testcase(generate_SSS_11_default_config)
  def test_WINNF_FT_S_SSS_11(self, config_filename):
    """Blacklisted certificate presented by SAS Test Harness.

    Checks that SAS UUT response with fatal alert message.
    """
    # Reset SAS UUT
    self.SasReset()

    # Read the configuration
    config = loadConfig(config_filename)

    # Read the fingerprint from the certificate
    certificate_hash = getCertificateFingerprint(config['sasCert'])
    self._sas_admin.InjectPeerSas({'certificateHash': certificate_hash,
                                   'url': SAS_TEST_HARNESS_URL})

    # Tls handshake fails
    self.assertTlsHandshakeFailure(client_cert=config['sasCert'],
                                   client_key=config['sasKey'])
    logging.info("TLS handshake failed as the sas certificate has blacklisted")

  def generate_SSS_12_default_config(self, filename):
    """Generates the WinnForum configuration for SSS.12"""
    # Create the actual config for SAS cert/key path

    config = {
        'sasCert': self.getCertFilename("sas_expired.cert"),
        'sasKey': self.getCertFilename("sas_expired.key")
    }
    writeConfig(filename, config)

  @configurable_testcase(generate_SSS_12_default_config)
  def test_WINNF_FT_S_SSS_12(self, config_filename):
    """Expired certificate presented by SAS Test Harness.

    Checks that SAS UUT response with fatal alert message.
    """
    self.SasReset()
    config = loadConfig(config_filename)
    certificate_hash = getCertificateFingerprint(config['sasCert'])
    self._sas_admin.InjectPeerSas({'certificateHash': certificate_hash,
                                   'url': SAS_TEST_HARNESS_URL })
    self.assertTlsHandshakeFailureOrHttp403(client_cert=config['sasCert'],
                                            client_key=config['sasKey'],
                                            is_sas=True)

  def generate_SSS_13_default_config(self, filename):
    """Generates the WinnForum configuration for SSS.13"""
    # Create the actual config for SAS cert/key path

    config = {
        'sasCert': self.getCertFilename("sas.cert"),
        'sasKey': self.getCertFilename("sas.key")
    }
    writeConfig(filename, config)

  @configurable_testcase(generate_SSS_13_default_config)
  def test_WINNF_FT_S_SSS_13(self,config_filename):
    """ Disallowed TLS method attempted during registration.

        Checks that SAS UUT response with fatal alert message.
    """
    self.SasReset()

    # Load the configuration
    config = loadConfig(config_filename)

    # Read the fingerprint from the certificate
    certificate_hash = getCertificateFingerprint(config['sasCert'])
    self._sas_admin.InjectPeerSas({'certificateHash': certificate_hash,
                                   'url': SAS_TEST_HARNESS_URL})
    self.assertTlsHandshakeFailureOrHttp403(client_cert=config['sasCert'],
                                            client_key=config['sasKey'],
                                            ssl_method=SSL.TLSv1_1_METHOD,
                                            is_sas=True)

  def generate_SSS_14_default_config(self, filename):
    """Generates the WinnForum configuration for SSS.14"""
    # Create the actual config for SAS cert/key path

    config = {
        'sasCert': self.getCertFilename("sas.cert"),
        'sasKey': self.getCertFilename("sas.key")
    }
    writeConfig(filename, config)

  @configurable_testcase(generate_SSS_14_default_config)
  def test_WINNF_FT_S_SSS_14(self, config_filename):
    """ Invalid cipher suite presented during registration.

        Checks that SAS UUT response with fatal alert message.
    """
    self.SasReset()

    # Load the configuration
    config = loadConfig(config_filename)

    # Read the fingerprint from the certificate
    certificate_hash = getCertificateFingerprint(config['sasCert'])
    self._sas_admin.InjectPeerSas({'certificateHash': certificate_hash,
                                   'url': SAS_TEST_HARNESS_URL })
    self.assertTlsHandshakeFailureOrHttp403(client_cert=config['sasCert'],
                                            client_key=config['sasKey'],
                                            ciphers='ECDHE-RSA-AES256-GCM-SHA384',
                                            is_sas=True)

  def generate_SSS_15_default_config(self, filename):
    """Generates the WinnForum configuration for SSS_15. """
    # Create the actual config for SAS cert/key path

    config = {
        'sasCert': self.getCertFilename("sas_inapplicable.cert"),
        'sasKey': self.getCertFilename("sas.key")
    }
    writeConfig(filename, config)

  @configurable_testcase(generate_SSS_15_default_config)
  def test_WINNF_FT_S_SSS_15(self, config_filename):
    """Certificate with inapplicable fields presented during Full Activity Dump 
    """
    config = loadConfig(config_filename)
    
    # Reset the SAS UUT 
    self.SasReset()

    # Notify SAS UUT about peer SAS
    certificate_hash = getCertificateFingerprint(config['sasCert'])
    self._sas_admin.InjectPeerSas({'certificateHash': certificate_hash,\
                                     'url': SAS_TEST_HARNESS_URL })
    self.assertTlsHandshakeSucceed(self._sas_admin._base_url, ['AES128-GCM-SHA256'], SAS_CERT, SAS_KEY)
    trigger_succeed = False
    # Initiate Full Activity Dump
    try:
       self.TriggerFullActivityDumpAndWaitUntilComplete(config['sasCert'], config['sasKey'])
       trigger_succeed = True
    except HTTPError as e:
       # Check if HTTP status is 403
       self.assertEqual(e.error_code, 403)
    self.assertFalse(trigger_succeed, "Full Activity Dump is expected to fail")

  def generate_SSS_16_default_config(self, filename):
    """Generate the WinnForum configuration for SSS_16."""
    # Create the configuration for SAS cert/key path.

    config = {
        'sasCert': self.getCertFilename("sas_cert_from_revoked_ca.cert"),
        'sasKey': self.getCertFilename("sas_cert_from_revoked_ca.key")
    }
    writeConfig(filename, config)

  @configurable_testcase(generate_SSS_16_default_config)
  def test_WINNF_FT_S_SSS_16(self, config_filename):
    """Certificate signed by a revoked CA presented by SAS Test Harness.

    Checks that SAS UUT response with fatal alert message.
    """
    # Read the configuration
    config = loadConfig(config_filename)

    # Tls handshake fails since CA is revoked
    self.assertTlsHandshakeFailureOrHttp403(client_cert=config['sasCert'],
                                            client_key=config['sasKey'],
                                            is_sas=True)

    logging.info("TLS handshake failed as the CA certificate has been revoked")

  def generate_SSS_17_default_config(self, filename):
    """Generates the WinnForum configuration for SSS_17"""
    # Create the actual config for SAS cert/key path

    config = {
        'sasCert': self.getCertFilename("sas.cert"),
        'sasKey': self.getCertFilename("sas.key")
    }
    writeConfig(filename, config)

  @configurable_testcase(generate_SSS_17_default_config)
  def test_WINNF_FT_S_SSS_17(self, config_filename):
    """Unknown SAS attempts to establish a TLS session.
    """
    config = loadConfig(config_filename)

    # Reset the SAS UUT
    self.SasReset()

    # Attempt TLS handshake without injecting peer SAS info and verify it fails
<<<<<<< HEAD
    try:
      self.assertTlsHandshakeFailure(config['sasCert'], config['sasKey'])
    except AssertionError:
      trigger_succeed = False
      try:
        # Initiate Full Activity Dump
        self.TriggerFullActivityDumpAndWaitUntilComplete(config['sasCert'], config['sasKey'])
        trigger_succeed = True
      except HTTPError as e:
        # Check if HTTP status is 403
        self.assertEqual(e.error_code, 403)
      self.assertFalse(trigger_succeed, "Full Activity Dump is expected to fail")
=======
    self.assertTlsHandshakeFailureOrHttp403(client_cert=config['sasCert'],
                                            client_key=config['sasKey'],
                                            is_sas=True)
>>>>>>> a980e2e0

  def generate_SSS_18_default_config(self, filename):
    """ Generates the WinnForum configuration for SSS.18 """
    # Create the actual config for SAS cert/key path
    
    valid_cert_key_pair = {'cert' :self.getCertFilename("sas.cert"),
                           'key' :self.getCertFilename("sas.key")}
    invalid_cert_key_pair = {'cert' :self.getCertFilename("sas_expired.cert"),
                             'key' :self.getCertFilename("sas_expired.key")}

    config = {
        'validCertKeyPair': valid_cert_key_pair,
        'invalidCertKeyPair': invalid_cert_key_pair
    }
    writeConfig(filename, config)

  @configurable_testcase(generate_SSS_18_default_config)
  def test_WINNF_FT_S_SSS_18(self, config_filename):
    """Security requirement for Full Activity Dump message Request
    """
    config = loadConfig(config_filename)

    # Reset the SAS UUT
    self.SasReset()

    # Notify SAS UUT about peer SAS
    certificate_hash = getCertificateFingerprint(SAS_CERT)
    self._sas_admin.InjectPeerSas({'certificateHash': certificate_hash,\
                                     'url': SAS_TEST_HARNESS_URL })
    # Load a Device
    device_a = json.load(
      open(os.path.join('testcases', 'testdata', 'device_a.json')))

    # Load grant request
    grant_a = json.load(
        open(os.path.join('testcases', 'testdata', 'grant_0.json')))
    cbsd_ids, grant_ids = self.assertRegisteredAndGranted([device_a], [grant_a])

    # Initiate Full Activity Dump with valid cert, key pair
    fadResponse =  self.TriggerFullActivityDumpAndWaitUntilComplete(config['validCertKeyPair']['cert'], \
                                                                    config['validCertKeyPair']['key'])

    self.assertContainsRequiredFields("FullActivityDump.schema.json", fadResponse)
    url = fadResponse['files'][0]['url']

    # Attempting FAD record download with different invalid cert,key pair
    try:
      self.assertTlsHandshakeFailure(client_cert=config['invalidCertKeyPair']['cert'],
                                     client_key=config['invalidCertKeyPair']['key'])
    except AssertionError as e:
      try:
        self._sas.DownloadFile(url,config['invalidCertKeyPair']['cert'], \
                                                config['invalidCertKeyPair']['key'])
<<<<<<< HEAD
        self.fail("FAD record file download should have failed")
      except HTTPError as e:
        # Check if HTTP status is 401
        self.assertEqual(e.error_code, 401)
=======
      except HTTPError as e:
        self.assertEqual(e.error_code, 403)
      else:
        self.fail("FAD record file download should have failed")
>>>>>>> a980e2e0
<|MERGE_RESOLUTION|>--- conflicted
+++ resolved
@@ -217,19 +217,11 @@
     except AssertionError:
       trigger_succeed = False
       try:
-<<<<<<< HEAD
         self.TriggerFullActivityDumpAndWaitUntilComplete(config['sasCert'], config['sasKey'])
         trigger_succeed = True
       except HTTPError as e:
         # Check if HTTP status is 403
         self.assertEqual(e.error_code, 403)
-=======
-         self.TriggerFullActivityDumpAndWaitUntilComplete(config['sasCert'], config['sasKey'])
-         trigger_succeed = True
-      except HTTPError as e:
-         # Check if HTTP status is 403
-         self.assertEqual(e.error_code, 403)
->>>>>>> a980e2e0
       self.assertFalse(trigger_succeed, "Full Activity Dump is expected to fail")
 
   def generate_SSS_11_default_config(self, filename):
@@ -429,24 +421,9 @@
     self.SasReset()
 
     # Attempt TLS handshake without injecting peer SAS info and verify it fails
-<<<<<<< HEAD
-    try:
-      self.assertTlsHandshakeFailure(config['sasCert'], config['sasKey'])
-    except AssertionError:
-      trigger_succeed = False
-      try:
-        # Initiate Full Activity Dump
-        self.TriggerFullActivityDumpAndWaitUntilComplete(config['sasCert'], config['sasKey'])
-        trigger_succeed = True
-      except HTTPError as e:
-        # Check if HTTP status is 403
-        self.assertEqual(e.error_code, 403)
-      self.assertFalse(trigger_succeed, "Full Activity Dump is expected to fail")
-=======
-    self.assertTlsHandshakeFailureOrHttp403(client_cert=config['sasCert'],
-                                            client_key=config['sasKey'],
-                                            is_sas=True)
->>>>>>> a980e2e0
+    self.assertTlsHandshakeFailureOrHttp403(client_cert=config['sasCert'],
+                                            client_key=config['sasKey'],
+                                            is_sas=True)
 
   def generate_SSS_18_default_config(self, filename):
     """ Generates the WinnForum configuration for SSS.18 """
@@ -500,14 +477,7 @@
       try:
         self._sas.DownloadFile(url,config['invalidCertKeyPair']['cert'], \
                                                 config['invalidCertKeyPair']['key'])
-<<<<<<< HEAD
-        self.fail("FAD record file download should have failed")
-      except HTTPError as e:
-        # Check if HTTP status is 401
-        self.assertEqual(e.error_code, 401)
-=======
       except HTTPError as e:
         self.assertEqual(e.error_code, 403)
       else:
-        self.fail("FAD record file download should have failed")
->>>>>>> a980e2e0
+        self.fail("FAD record file download should have failed")
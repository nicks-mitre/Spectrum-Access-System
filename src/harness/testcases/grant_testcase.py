#    Copyright 2016 SAS Project Authors. All Rights Reserved.
#
#    Licensed under the Apache License, Version 2.0 (the "License");
#    you may not use this file except in compliance with the License.
#    You may obtain a copy of the License at
#
#        http://www.apache.org/licenses/LICENSE-2.0
#
#    Unless required by applicable law or agreed to in writing, software
#    distributed under the License is distributed on an "AS IS" BASIS,
#    WITHOUT WARRANTIES OR CONDITIONS OF ANY KIND, either express or implied.
#    See the License for the specific language governing permissions and
#    limitations under the License.

# Some parts of this software was developed by employees of 
# the National Institute of Standards and Technology (NIST), 
# an agency of the Federal Government. 
# Pursuant to title 17 United States Code Section 105, works of NIST employees 
# are not subject to copyright protection in the United States and are 
# considered to be in the public domain. Permission to freely use, copy, 
# modify, and distribute this software and its documentation without fee 
# is hereby granted, provided that this notice and disclaimer of warranty 
# appears in all copies.

# THE SOFTWARE IS PROVIDED 'AS IS' WITHOUT ANY WARRANTY OF ANY KIND, EITHER 
# EXPRESSED, IMPLIED, OR STATUTORY, INCLUDING, BUT NOT LIMITED TO, ANY WARRANTY
# THAT THE SOFTWARE WILL CONFORM TO SPECIFICATIONS, ANY IMPLIED WARRANTIES OF
# MERCHANTABILITY, FITNESS FOR A PARTICULAR PURPOSE, AND FREEDOM FROM 
# INFRINGEMENT, AND ANY WARRANTY THAT THE DOCUMENTATION WILL CONFORM TO THE 
# SOFTWARE, OR ANY WARRANTY THAT THE SOFTWARE WILL BE ERROR FREE. IN NO EVENT
# SHALL NIST BE LIABLE FOR ANY DAMAGES, INCLUDING, BUT NOT LIMITED TO, DIRECT, 
# INDIRECT, SPECIAL OR CONSEQUENTIAL DAMAGES, ARISING OUT OF, RESULTING FROM, 
# OR IN ANY WAY CONNECTED WITH THIS SOFTWARE, WHETHER OR NOT BASED UPON 
# WARRANTY, CONTRACT, TORT, OR OTHERWISE, WHETHER OR NOT INJURY WAS SUSTAINED
# BY PERSONS OR PROPERTY OR OTHERWISE, AND WHETHER OR NOT LOSS WAS SUSTAINED
# FROM, OR AROSE OUT OF THE RESULTS OF, OR USE OF, THE SOFTWARE OR SERVICES 
# PROVIDED HEREUNDER.

# Distributions of NIST software should also include copyright and licensing 
# statements of any third-party software that are legally bundled with the 
# code in compliance with the conditions of those licenses.

import json
import os
import unittest

import sas
from util import winnforum_testcase


class GrantTestcase(unittest.TestCase):

  def setUp(self):
    self._sas, self._sas_admin = sas.GetTestingSas()
    self._sas_admin.Reset()

  def tearDown(self):
    pass

  @winnforum_testcase
  def test_10_7_4_1_1_1_1(self):
    """Successful CBSD grant request.

    CBSD sends a single grant request when no incumbent is present in the GAA
    frequency range requested by the CBSD. Response should be SUCCESS.
    """

    # Register the device
    device_a = json.load(
        open(os.path.join('testcases', 'testdata', 'device_a.json')))
    self._sas_admin.InjectFccId({'fccId': device_a['fccId']})
    request = {'registrationRequest': [device_a]}
    response = self._sas.Registration(request)['registrationResponse'][0]
    # Check registration response
    self.assertEqual(response['response']['responseCode'], 0)
    cbsd_id = response['cbsdId']
    del request, response

    # Request grant
    grant_0 = json.load(
        open(os.path.join('testcases', 'testdata', 'grant_0.json')))
    grant_0['cbsdId'] = cbsd_id
    request = {'grantRequest': [grant_0]}
    response = self._sas.Grant(request)['grantResponse'][0]
    # Check grant response
    self.assertEqual(response['cbsdId'], cbsd_id)
    self.assertTrue(response['grantId'])
    self.assertEqual(response['channelType'], 'GAA')
    self.assertEqual(response['response']['responseCode'], 0)

  @winnforum_testcase
  def test_10_7_4_1_3_1_1_2(self):
    """CBSD grant request with missing operationParams.

    The operationParams object is missing in the grant request. The response
    should be FAIL.
    """

    # Register the device
    device_a = json.load(
        open(os.path.join('testcases', 'testdata', 'device_a.json')))
    self._sas_admin.InjectFccId({'fccId': device_a['fccId']})
    request = {'registrationRequest': [device_a]}
    response = self._sas.Registration(request)['registrationResponse'][0]
    # Check registration response
    self.assertEqual(response['response']['responseCode'], 0)
    cbsd_id = response['cbsdId']
    del request, response

    # operationParams object is NOT present in the grant request.
    grant_0 = {'cbsdId': cbsd_id}
    request = {'grantRequest': [grant_0]}
    response = self._sas.Grant(request)['grantResponse'][0]
    # Check grant response
    self.assertFalse('cbsdId' in response)
    self.assertFalse('grantId' in response)
    self.assertEqual(response['response']['responseCode'], 102)

  @winnforum_testcase
  def test_10_7_4_1_3_1_2_1(self):
    """CBSD grant request when CBSD ID does not exist in SAS.

    CBSD sends grant request when its CBSD Id is not in SAS. The response
    should be FAIL.
    """

    # Request grant before registration, thus the CBSD ID does not exist in SAS
    grant_0 = json.load(
        open(os.path.join('testcases', 'testdata', 'grant_0.json')))
    grant_0['cbsdId'] = 'A non-exist cbsd id'
    request = {'grantRequest': [grant_0]}
    response = self._sas.Grant(request)['grantResponse'][0]
    # Check grant response
    self.assertFalse('cbsdId' in response)
    self.assertFalse('grantId' in response)
    self.assertEqual(response['response']['responseCode'], 103)

  def test_WINFF_FT_S_GRA_7(self):
    """CBSD sends grant with missing cbsdId. The response should be
      responseCode = 102 or 105.
    """

    # Register the device
    device_a = json.load(
        open(os.path.join('testcases', 'testdata', 'device_a.json')))
    self._sas_admin.InjectFccId({'fccId': device_a['fccId']})
    request = {'registrationRequest': [device_a]}
    response = self._sas.Registration(request)['registrationResponse'][0]
    # Check registration response
    self.assertEqual(response['response']['responseCode'], 0)
    cbsd_id = response['cbsdId']
    del request, response

    # Request grant
    grant_0 = json.load(
        open(os.path.join('testcases', 'testdata', 'grant_0.json')))
    request = {'grantRequest': [grant_0]}
    response = self._sas.Grant(request)['grantResponse'][0]
    # Check grant response
    self.assertFalse('cbsdId' in response)
    self.assertFalse('grantId' in response)
    self.assertTrue((response['response']['responseCode'] == 102) or \
                    (response['response']['responseCode'] == 105))

  @winnforum_testcase
<<<<<<< HEAD
  def test_WINFF_FT_S_GRA_17(self):
    """Frequency range value in operationParam partially outside 3550-3700 MHz.

    The response should be 103 (INVALID_PARAM) or 300 (UNSUPPORTED_SPECTRUM)
=======
  def test_WINFF_FT_S_GRA_14(self):
    """lowFrequency and highFrequency value in operationParam mutually invalid.

    The response should be 103 (INVALID_PARAM)
>>>>>>> 93ba7d3d
    """
    # Register the device
    device_a = json.load(
        open(os.path.join('testcases', 'testdata', 'device_a.json')))
    request = {'registrationRequest': [device_a]}
    response = self._sas.Registration(request)['registrationResponse'][0]
    # Check registration response
    self.assertEqual(response['response']['responseCode'], 0)
    cbsd_id = response['cbsdId']
    del request, response

<<<<<<< HEAD
    # Create Grant Request with frequency range partially outside 3550-3700 Mhz
=======
    # Create Grant Request with mutually invalid frequency range
>>>>>>> 93ba7d3d
    grant_0 = json.load(
        open(os.path.join('testcases', 'testdata', 'grant_0.json')))
    grant_0['cbsdId'] = cbsd_id
    grant_0['operationParam']['operationFrequencyRange'][
<<<<<<< HEAD
        'lowFrequency'] = 3450000000.0
    grant_0['operationParam']['operationFrequencyRange'][
        'highFrequency'] = 3650000000.0
=======
        'lowFrequency'] = 3630000000.0
    grant_0['operationParam']['operationFrequencyRange'][
        'highFrequency'] = 3620000000.0
>>>>>>> 93ba7d3d
    request = {'grantRequest': [grant_0]}
    # Send grant request and get response
    response = self._sas.Grant(request)['grantResponse'][0]
    # Check grant response
    self.assertEqual(response['cbsdId'], cbsd_id)
    self.assertFalse('grantId' in response)
<<<<<<< HEAD
    self.assertTrue(response['response']['responseCode'] in (103, 300))
=======
    self.assertEqual(response['response']['responseCode'], 103)
>>>>>>> 93ba7d3d
<|MERGE_RESOLUTION|>--- conflicted
+++ resolved
@@ -163,54 +163,64 @@
                     (response['response']['responseCode'] == 105))
 
   @winnforum_testcase
-<<<<<<< HEAD
-  def test_WINFF_FT_S_GRA_17(self):
-    """Frequency range value in operationParam partially outside 3550-3700 MHz.
-
-    The response should be 103 (INVALID_PARAM) or 300 (UNSUPPORTED_SPECTRUM)
-=======
   def test_WINFF_FT_S_GRA_14(self):
     """lowFrequency and highFrequency value in operationParam mutually invalid.
-
     The response should be 103 (INVALID_PARAM)
->>>>>>> 93ba7d3d
-    """
-    # Register the device
-    device_a = json.load(
-        open(os.path.join('testcases', 'testdata', 'device_a.json')))
-    request = {'registrationRequest': [device_a]}
-    response = self._sas.Registration(request)['registrationResponse'][0]
-    # Check registration response
-    self.assertEqual(response['response']['responseCode'], 0)
-    cbsd_id = response['cbsdId']
-    del request, response
-
-<<<<<<< HEAD
+    """
+    # Register the device
+    device_a = json.load(
+        open(os.path.join('testcases', 'testdata', 'device_a.json')))
+    request = {'registrationRequest': [device_a]}
+    response = self._sas.Registration(request)['registrationResponse'][0]
+    # Check registration response
+    self.assertEqual(response['response']['responseCode'], 0)
+    cbsd_id = response['cbsdId']
+    del request, response
+
+    # Create Grant Request with mutually invalid frequency range
+    grant_0 = json.load(
+        open(os.path.join('testcases', 'testdata', 'grant_0.json')))
+    grant_0['cbsdId'] = cbsd_id
+    grant_0['operationParam']['operationFrequencyRange'][
+        'lowFrequency'] = 3630000000.0
+    grant_0['operationParam']['operationFrequencyRange'][
+        'highFrequency'] = 3620000000.0
+    request = {'grantRequest': [grant_0]}
+    # Send grant request and get response
+    response = self._sas.Grant(request)['grantResponse'][0]
+    # Check grant response
+    self.assertEqual(response['cbsdId'], cbsd_id)
+    self.assertFalse('grantId' in response)
+    self.assertEqual(response['response']['responseCode'], 103)
+
+  @winnforum_testcase
+  def test_WINNF_FT_S_GRA_17(self):
+    """Frequency range value in operationParam partially outside 3550-3700 MHz.
+
+    The response should be 103 (INVALID_PARAM) or 300 (UNSUPPORTED_SPECTRUM)
+    """
+    # Register the device
+    device_a = json.load(
+        open(os.path.join('testcases', 'testdata', 'device_a.json')))
+    request = {'registrationRequest': [device_a]}
+    response = self._sas.Registration(request)['registrationResponse'][0]
+    # Check registration response
+    self.assertEqual(response['response']['responseCode'], 0)
+    cbsd_id = response['cbsdId']
+    del request, response
+
     # Create Grant Request with frequency range partially outside 3550-3700 Mhz
-=======
-    # Create Grant Request with mutually invalid frequency range
->>>>>>> 93ba7d3d
     grant_0 = json.load(
         open(os.path.join('testcases', 'testdata', 'grant_0.json')))
     grant_0['cbsdId'] = cbsd_id
     grant_0['operationParam']['operationFrequencyRange'][
-<<<<<<< HEAD
         'lowFrequency'] = 3450000000.0
     grant_0['operationParam']['operationFrequencyRange'][
         'highFrequency'] = 3650000000.0
-=======
-        'lowFrequency'] = 3630000000.0
-    grant_0['operationParam']['operationFrequencyRange'][
-        'highFrequency'] = 3620000000.0
->>>>>>> 93ba7d3d
     request = {'grantRequest': [grant_0]}
     # Send grant request and get response
     response = self._sas.Grant(request)['grantResponse'][0]
     # Check grant response
     self.assertEqual(response['cbsdId'], cbsd_id)
     self.assertFalse('grantId' in response)
-<<<<<<< HEAD
-    self.assertTrue(response['response']['responseCode'] in (103, 300))
-=======
-    self.assertEqual(response['response']['responseCode'], 103)
->>>>>>> 93ba7d3d
+    self.assertTrue(response['response']['responseCode'] in (103, 300))
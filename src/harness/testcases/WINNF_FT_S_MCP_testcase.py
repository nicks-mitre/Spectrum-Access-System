--- conflicted
+++ resolved
@@ -13,10 +13,6 @@
 #    limitations under the License.
 
 from full_activity_dump_helper import getFullActivityDumpSasTestHarness, getFullActivityDumpSasUut
-<<<<<<< HEAD
-=======
-from functools import partial
->>>>>>> f099ca78
 import json
 import os
 import sas
@@ -301,13 +297,8 @@
         'sasTestHarnessConfigs': [sas_test_harness_0_config, sas_test_harness_1_config],
         'domainProxyConfigs': [{'cert': os.path.join('certs', 'domain_proxy.cert'),
                                 'key': os.path.join('certs', 'domain_proxy.key')},
-<<<<<<< HEAD
                                {'cert': os.path.join('certs', 'domain_proxy_1.cert'),
                                 'key': os.path.join('certs', 'domain_proxy_1.key')}],
-=======
-                               {'cert': os.path.join('certs', 'domain_proxy.cert'),
-                                'key': os.path.join('certs', 'domain_proxy.key')}],
->>>>>>> f099ca78
         'deltaIap': 2
     }
     writeConfig(filename, config)
@@ -366,21 +357,14 @@
       self._sas_admin.InjectPeerSas({'certificateHash': certificate_hash,
                                      'url': sas_test_harness_object.getBaseUrl()})
       sas_test_harness_objects.append(sas_test_harness_object)
-<<<<<<< HEAD
-
-=======
-   
->>>>>>> f099ca78
+
+
     # Step 4,5 : Inject IAP protected entities into UUT
     for iteration_content in config['iterationData']:
 
       # Execute steps for single iteration
-<<<<<<< HEAD
       self.executeSingleMCPIteration(test_type, iteration_content, sas_test_harness_objects,
-=======
-      self.executeSingleMCPIteration(test_type, iteration_content, sas_test_harness_objects, 
->>>>>>> f099ca78
-                                  domain_proxy_objects)
+                                     domain_proxy_objects)
 
     # Stopping Test harness servers
     for test_harness in sas_test_harness_objects:

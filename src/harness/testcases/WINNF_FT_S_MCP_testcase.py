--- conflicted
+++ resolved
@@ -582,14 +582,10 @@
         pal_records = self.protected_entity_records['palRecords']
         # Get Grant info for all CBSDs with grants from SAS UUT that are not
         # part of the current ppa.
-<<<<<<< HEAD
-        ppa_authorized_grants = data.getAuthorizedGrantsFromDomainProxies(self.domain_proxy_objects, ppa_record=ppa_record)
-        # Call aggregate interference reference model for PPA.
-=======
+
         ppa_authorized_grants = data.getAuthorizedGrantsFromDomainProxies(
             self.domain_proxy_objects, ppa_record=ppa_record)
         # Call aggregate interference reference model for ppa
->>>>>>> b335541f
         ppa_aggr_interference = aggregate_interference.calculateAggregateInterferenceForPpa(
             ppa_record, pal_records, ppa_authorized_grants)
         ppa_ap_iap_ref_values = None

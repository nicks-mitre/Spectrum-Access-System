#    Copyright 2018 SAS Project Authors. All Rights Reserved.
#
#    Licensed under the Apache License, Version 2.0 (the "License");
#    you may not use this file except in compliance with the License.
#    You may obtain a copy of the License at
#
#        http://www.apache.org/licenses/LICENSE-2.0
#
#    Unless required by applicable law or agreed to in writing, software
#    distributed under the License is distributed on an "AS IS" BASIS,
#    WITHOUT WARRANTIES OR CONDITIONS OF ANY KIND, either express or implied.
#    See the License for the specific language governing permissions and
#    limitations under the License.

from database import DatabaseServer
import logging
import json
import os
import sas
import sas_testcase
import time

from util import buildDpaActivationMessage, configurable_testcase, writeConfig, \
  loadConfig, getCertificateFingerprint, getFqdnLocalhost, getUnusedPort, \
  getCertFilename
from test_harness_objects import DomainProxy
from full_activity_dump_helper import getFullActivityDumpSasTestHarness, getFullActivityDumpSasUut
from sas_test_harness import SasTestHarnessServer, generateCbsdRecords
from reference_models.dpa import dpa_mgr
from reference_models.common import data
from common_types import ResponseCodes
from datetime import datetime, timedelta

LOW_FREQUENCY_LIMIT_HZ = 3550000000
HIGH_FREQUENCY_LIMIT_HZ = 3650000000
ONE_MHZ = 1000000


class FederalIncumbentProtectionTestcase(sas_testcase.SasTestCase):

  def setUp(self):
    self._sas, self._sas_admin = sas.GetTestingSas()
    self._sas_admin.Reset()

  def tearDown(self):
    self.ShutdownServers()

  def frequencyInBand(self, low_frequency, high_frequency):
    """Returns True iff the given range overlaps with the 3550-3650MHz range."""
    return (LOW_FREQUENCY_LIMIT_HZ <= low_frequency <= HIGH_FREQUENCY_LIMIT_HZ
            or
            LOW_FREQUENCY_LIMIT_HZ <= high_frequency <= HIGH_FREQUENCY_LIMIT_HZ)

  def generate_IPR_1_default_config(self, filename):
    """Generates the WinnForum configuration for IPR_1."""

    # Load Devices.
    device_a = json.load(
        open(os.path.join('testcases', 'testdata', 'device_a.json')))
    device_a['installationParam']['latitude'] = 30.71570
    device_a['installationParam']['longitude'] = -88.09350

    device_b = json.load(
        open(os.path.join('testcases', 'testdata', 'device_b.json')))
    device_b['installationParam']['latitude'] = 30.71570
    device_b['installationParam']['longitude'] = -88.09350
    device_c = json.load(
        open(os.path.join('testcases', 'testdata', 'device_c.json')))
    device_c['installationParam']['latitude'] = 30.71570
    device_c['installationParam']['longitude'] = -88.09350

    # Pre-load conditionals and remove reg conditional fields from registration
    # request.
    conditional_keys = [
        'cbsdCategory', 'fccId', 'cbsdSerialNumber', 'airInterface',
        'installationParam', 'measCapability'
    ]
    reg_conditional_keys = [
        'cbsdCategory', 'airInterface', 'installationParam', 'measCapability'
    ]
    conditionals_b = {key: device_b[key] for key in conditional_keys}
    conditionals_c = {key: device_c[key] for key in conditional_keys}
    device_b = {
        key: device_b[key]
        for key in device_b
        if key not in reg_conditional_keys
    }
    device_c = {
        key: device_c[key]
        for key in device_c
        if key not in reg_conditional_keys
    }

    # Load grant requests.
    grant_a = json.load(
        open(os.path.join('testcases', 'testdata', 'grant_0.json')))
    grant_b = json.load(
        open(os.path.join('testcases', 'testdata', 'grant_0.json')))
    grant_c = json.load(
        open(os.path.join('testcases', 'testdata', 'grant_0.json')))

    sas_test_harness_config = {
        'sasTestHarnessName': 'SAS-Test-Harness-1',
        'hostName': getFqdnLocalhost(),
        'port': getUnusedPort(),
        'serverCert': getCertFilename('sas.cert'),
        'serverKey': getCertFilename('sas.key'),
        'caCert': getCertFilename('ca.cert'),
        'fullActivityDumpRecords': [
            generateCbsdRecords([device_a], [[grant_a]])
        ]
    }

    dpa_1 = {
        'dpaId': 'Pascagoula',
        'frequencyRange': {
            'lowFrequency': 3620000000,
            'highFrequency': 3630000000
        },
        'points_builder': 'default (25, 10, 10, 10)',
        'movelistMargin': 10
    }

    config = {
        'sasTestHarnessConfigs': [sas_test_harness_config],
        'registrationRequestsN2': [device_b],
        'grantRequestsN2': [grant_b],
        'conditionalRegistrationDataN2': [conditionals_b],
        'registrationRequestsN3': [device_c],
        'grantRequestsN3': [grant_c],
        'conditionalRegistrationDataN3': [conditionals_c],
        'dpas': [dpa_1]
    }
    writeConfig(filename, config)

  @configurable_testcase(generate_IPR_1_default_config)
  def test_WINNF_FT_S_IPR_1(self, config_filename):
    """In the absence of an ESC, SAS protects all ESC-monitored DPAs."""
    config = loadConfig(config_filename)
    self.assertValidConfig(
        config, {
            'sasTestHarnessConfigs': list,
            'registrationRequestsN2': list,
            'grantRequestsN2': list,
            'registrationRequestsN3': list,
            'grantRequestsN3': list,
            'conditionalRegistrationDataN2': list,
            'conditionalRegistrationDataN3': list,
            'dpas': list
        })
    # The N3 grant requests must all overlap at least partially with 3550-3650.
    for grant_request in config['grantRequestsN3']:
      self.assertLessEqual(
          grant_request['operationParam']['operationFrequencyRange'][
              'lowFrequency'],
          3650e6,
          msg=
          'Invalid config: N3 Grants must at least partially overlap with 3550-3650 MHz.'
      )
    num_peer_sases = len(config['sasTestHarnessConfigs'])
    # SAS UUT loads DPAs.
    logging.info('Step 1: trigger DPA load.')
    self._sas_admin.TriggerLoadDpas()

    # Steps 2 & 3 can be interleaved.
    logging.info('Steps 2 + 3: activate and configure SAS Test Harnesses.')
    test_harnesses = []
    for test_harness_config in config['sasTestHarnessConfigs']:
      # Create test harness, notify the SAS UUT, and load FAD records.
      test_harness = SasTestHarnessServer(
          test_harness_config['sasTestHarnessName'],
          test_harness_config['hostName'], test_harness_config['port'],
          test_harness_config['serverCert'], test_harness_config['serverKey'],
          test_harness_config['caCert'])
      test_harness.start()
      self._sas_admin.InjectPeerSas({
          'certificateHash':
              getCertificateFingerprint(test_harness_config['serverCert']),
          'url':
              test_harness.getBaseUrl()
      })
      for fullActivityDumpRecord in test_harness_config['fullActivityDumpRecords']:
          self.InjectTestHarnessFccIds(fullActivityDumpRecord)
      test_harness.writeFadRecords(
          test_harness_config['fullActivityDumpRecords'])
      test_harnesses.append(test_harness)

    # Register N2 CBSDs with the SAS UUT and request Grants.
    logging.info('Step 4: Registering and Granting N2 CBSDs with SAS UUT.')
    n2_domain_proxy = DomainProxy(self)
    n2_domain_proxy.registerCbsdsAndRequestGrants(
        config['registrationRequestsN2'],
        config['grantRequestsN2'],
        conditional_registration_data=config['conditionalRegistrationDataN2'])

    # Trigger CPAS.
    logging.info('Step 5: Triggering CPAS.')
    self.TriggerDailyActivitiesImmediatelyAndWaitUntilComplete()

    # Register N3 CBSDs with the SAS UUT and request Grants.
    logging.info('Step 6: Registering and Granting N3 CBSDs with SAS UUT.')
    # Note: the frequency range of the N3 grant requests was checked above.
    n3_domain_proxy = DomainProxy(self)
    n3_domain_proxy.registerCbsdsAndRequestGrants(
        config['registrationRequestsN3'],
        config['grantRequestsN3'],
        conditional_registration_data=config['conditionalRegistrationDataN3'])

    # Heartbeat all SAS UUT CBSDS
    logging.info('Step 7: Heartbeating all active Grants.')
    n2_domain_proxy.heartbeatForAllActiveGrants()
    n3_domain_proxy.heartbeatForAllActiveGrants()

    # None of the N3 CBSDS should be authorized.
    logging.info('CHECK: None of the N3 Grants are authorized.')
    cbsds = n3_domain_proxy.getCbsdsWithAtLeastOneAuthorizedGrant()
    if cbsds:
      for cbsd in cbsds:
        logging.info(
            'CBSD (cbsd_id=%s, fcc_id=%s, sn=%s) '
            'is authorized after IPR.1 step 7. SAS UUT FAILS this test. '
            '(If this config is new please verify the CBSD is in a DPA neighborhood.)',
            cbsd.getCbsdId(),
            cbsd.getRegistrationRequest()['fccId'],
            cbsd.getRegistrationRequest()['cbsdSerialNumber'])
    self.assertEqual(
        len(cbsds),
        0,
        msg='At least one N3 CBSD was authorized; see above for details.')

    # Get SAS UUT FAD and Test Harness FADs.
    logging.info('Steps 8 + 9: generate and pull FAD.')
    sas_uut_fad = None
    test_harness_fads = []
    if num_peer_sases:
      ssl_cert = config['sasTestHarnessConfigs'][0]['serverCert']
      ssl_key = config['sasTestHarnessConfigs'][0]['serverKey']
      sas_uut_fad = getFullActivityDumpSasUut(self._sas, self._sas_admin, ssl_cert=ssl_cert, ssl_key=ssl_key)
      for test_harness in test_harnesses:
        test_harness_fads.append(
            getFullActivityDumpSasTestHarness(
                test_harness.getSasTestHarnessInterface()))

    # Trigger CPAS.
    logging.info('Step 10: Triggering CPAS.')
    self.TriggerDailyActivitiesImmediatelyAndWaitUntilComplete()

    # Heartbeat SAS UUT grants.
    logging.info('Step 12: Heartbeating all active Grants.')
    n2_domain_proxy.heartbeatForAllActiveGrants()
    n3_domain_proxy.heartbeatForAllActiveGrants()
    # Get CbsdGrantInfo list of SAS UUT grants that are in an authorized state.
    grant_info = data.getAuthorizedGrantsFromDomainProxies([n2_domain_proxy, n3_domain_proxy])

    # Initialize DPA objects and calculate movelist for each DPA.
    logging.info('Steps 11 + 13, CHECK: DPA aggregate interference check.')
    dpas = []
    all_dpa_checks_succeeded = True
    for dpa_config in config['dpas']:
      logging.info('Checking DPA %s', dpa_config)
      dpa = dpa_mgr.BuildDpa(dpa_config['dpaId'], dpa_config['points_builder'])
      low_freq_mhz = dpa_config['frequencyRange']['lowFrequency'] / ONE_MHZ
      high_freq_mhz = dpa_config['frequencyRange']['highFrequency'] / ONE_MHZ
      dpa.ResetFreqRange([(low_freq_mhz, high_freq_mhz)])
      dpa.SetGrantsFromFad(sas_uut_fad, test_harness_fads)
      dpa.ComputeMoveLists()
      # Check grants do not exceed each DPAs interference threshold.
      this_dpa_check_succeeded = dpa.CheckInterference(
          sas_uut_active_grants=grant_info,
          margin_db=dpa_config['movelistMargin'],
          channel=(low_freq_mhz, high_freq_mhz),
          do_abs_check_single_uut=(num_peer_sases == 0))
      if not this_dpa_check_succeeded:
        logging.error('Check for DPA %s FAILED.', dpa_config['dpaId'])
        all_dpa_checks_succeeded = False

    self.assertTrue(
        all_dpa_checks_succeeded,
        'At least one DPA check failed; please see logs for details.')

    # Stop test harness servers.
    for test_harness in test_harnesses:
      test_harness.shutdown()
      del test_harness


  def generate_IPR_2_default_config(self, filename):
    """Generates the WinnForum configuration for IPR_2"""

    # Load Devices
    device_a = json.load(
        open(os.path.join('testcases', 'testdata', 'device_a.json')))
    device_a['installationParam']['latitude'] = 30.23534
    device_a['installationParam']['longitude'] = -87.93972
    device_b = json.load(
        open(os.path.join('testcases', 'testdata', 'device_b.json')))
    device_b['installationParam']['latitude'] = 30.47642
    device_b['installationParam']['longitude'] = -87.08096
    device_c = json.load(
        open(os.path.join('testcases', 'testdata', 'device_c.json')))
    device_c['installationParam']['latitude'] = 30.31534
    device_c['installationParam']['longitude'] = -86.08972
    device_d = json.load(
        open(os.path.join('testcases', 'testdata', 'device_d.json')))
    device_d['installationParam']['latitude'] = 30.30642
    device_d['installationParam']['longitude'] = -86.06096
    device_e = json.load(
        open(os.path.join('testcases', 'testdata', 'device_e.json')))
    device_e['installationParam']['latitude'] = 44.47642
    device_e['installationParam']['longitude'] = -124.08096
    device_h = json.load(
        open(os.path.join('testcases', 'testdata', 'device_h.json')))
    device_h['installationParam']['latitude'] = 44.46642
    device_h['installationParam']['longitude'] = -124.07096

    # Pre-load conditionals and remove reg conditional fields from registration
    # request.
    conditional_keys = [
        'cbsdCategory', 'fccId', 'cbsdSerialNumber', 'airInterface',
        'installationParam', 'measCapability'
    ]
    reg_conditional_keys = [
        'cbsdCategory', 'airInterface', 'installationParam', 'measCapability'
    ]
    conditionals_b = {key: device_b[key] for key in conditional_keys}
    device_b = {
        key: device_b[key]
        for key in device_b
        if key not in reg_conditional_keys
    }
    conditionals_d = {key: device_d[key] for key in conditional_keys}
    device_d = {
        key: device_d[key]
        for key in device_d
        if key not in reg_conditional_keys
    }
    conditionals_h = {key: device_h[key] for key in conditional_keys}
    device_h = {
        key: device_h[key]
        for key in device_h
        if key not in reg_conditional_keys
    }

    # Load grant requests.
    grant_a = json.load(
        open(os.path.join('testcases', 'testdata', 'grant_0.json')))
    grant_b = json.load(
        open(os.path.join('testcases', 'testdata', 'grant_0.json')))
    grant_c = json.load(
        open(os.path.join('testcases', 'testdata', 'grant_0.json')))
    grant_c['operationParam']['operationFrequencyRange']['lowFrequency'] = 3620000000
    grant_c['operationParam']['operationFrequencyRange']['highFrequency'] = 3630000000
    grant_d = json.load(
        open(os.path.join('testcases', 'testdata', 'grant_0.json')))
    grant_d['operationParam']['operationFrequencyRange']['lowFrequency'] = 3620000000
    grant_d['operationParam']['operationFrequencyRange']['highFrequency'] = 3630000000
    grant_e = json.load(
        open(os.path.join('testcases', 'testdata', 'grant_0.json')))
    grant_e['operationParam']['operationFrequencyRange']['lowFrequency'] = 3610000000
    grant_e['operationParam']['operationFrequencyRange']['highFrequency'] = 3620000000
    grant_h = json.load(
        open(os.path.join('testcases', 'testdata', 'grant_0.json')))
    grant_h['operationParam']['operationFrequencyRange']['lowFrequency'] = 3610000000
    grant_h['operationParam']['operationFrequencyRange']['highFrequency'] = 3620000000

    sas_test_harness_config = {
        'sasTestHarnessName': 'SAS-Test-Harness-1',
        'hostName': getFqdnLocalhost(),
        'port': getUnusedPort(),
        'serverCert': getCertFilename('sas.cert'),
        'serverKey': getCertFilename('sas.key'),
        'caCert': getCertFilename('ca.cert'),
        'fullActivityDumpRecords': [
            generateCbsdRecords([device_a, device_c, device_e], [[grant_a], [grant_c], [grant_e]])
        ]
    }

    dpa_1 = {
        'dpaId': 'East3',
        'frequencyRange': {
            'lowFrequency': 3620000000,
            'highFrequency': 3630000000
        },
        'points_builder': 'default (25, 10, 10, 10)',
        'movelistMargin': 10
    }
    dpa_2 = {
        'dpaId': 'East3',
        'frequencyRange': {
            'lowFrequency': 3610000000,
            'highFrequency': 3620000000
        },
        'points_builder': 'default (25, 10, 10, 10)',
        'movelistMargin': 10
    }
    dpa_3 = {
        'dpaId': 'East21',
        'frequencyRange': {
            'lowFrequency': 3620000000,
            'highFrequency': 3630000000
        },
        'points_builder': 'default (25, 10, 10, 10)',
        'movelistMargin': 10
    }
    dpa_4 = {
        'dpaId': 'West4',
        'frequencyRange': {
            'lowFrequency': 3610000000,
            'highFrequency': 3620000000
        },
        'points_builder': 'default (25, 10, 10, 10)',
        'movelistMargin': 10
    }

    domain_proxy = {
        'registrationRequests': [device_b, device_d, device_h],
        'grantRequests': [grant_b, grant_d, grant_h],
        'conditionalRegistrationData': [conditionals_b, conditionals_d, conditionals_h],
        'cert': getCertFilename('domain_proxy.cert'),
        'key': getCertFilename('domain_proxy.key')
    }

    config = {
        'sasTestHarnessConfigs': [sas_test_harness_config],
        'domainProxies': [domain_proxy],
        'dpas': [dpa_1, dpa_2, dpa_3, dpa_4],
        'pauseTime': 60
    }
    writeConfig(filename, config)

  @configurable_testcase(generate_IPR_2_default_config)
  def test_WINNF_FT_S_IPR_2(self, config_filename):
    """CBSDs Grants after DPA Activation."""
    config = loadConfig(config_filename)
    self.assertValidConfig(
        config, {
            'sasTestHarnessConfigs': list,
            'domainProxies': list,
            'dpas': list,
            'pauseTime': int
        })
    # Light checking that DPAs match the spec constraints.
    self.assertEqual(len(config['dpas']), 4)
    self.assertEqual(config['dpas'][0]['dpaId'], config['dpas'][1]['dpaId'])
    self.assertNotEqual(config['dpas'][0]['dpaId'], config['dpas'][2]['dpaId'])
    self.assertNotEqual(config['dpas'][0]['dpaId'], config['dpas'][3]['dpaId'])
    self.assertNotEqual(config['dpas'][2]['dpaId'], config['dpas'][3]['dpaId'])
    self.assertNotEqual(config['dpas'][0]['frequencyRange'], config['dpas'][1]['frequencyRange'])
    self.assertDictEqual(config['dpas'][0]['frequencyRange'], config['dpas'][2]['frequencyRange'])
    self.assertDictEqual(config['dpas'][1]['frequencyRange'], config['dpas'][3]['frequencyRange'])

    num_peer_sases = len(config['sasTestHarnessConfigs'])
    # SAS UUT loads DPAs and is informed they are all inactive.
    logging.info('Steps 1 + 2: load DPAs and deactivate.')
    self._sas_admin.TriggerLoadDpas()
    self._sas_admin.TriggerBulkDpaActivation({'activate': False})

    # Steps 3 & 4 can be interleaved.
    logging.info('Steps 3 + 4: activate and configure SAS Test Harnesses.')
    test_harnesses = []
    for test_harness_config in config['sasTestHarnessConfigs']:
      # Create test harness, notify the SAS UUT, and load FAD records.
      test_harness = SasTestHarnessServer(
          test_harness_config['sasTestHarnessName'],
          test_harness_config['hostName'], test_harness_config['port'],
          test_harness_config['serverCert'], test_harness_config['serverKey'],
          test_harness_config['caCert'])
      test_harness.start()
      self._sas_admin.InjectPeerSas({
          'certificateHash':
              getCertificateFingerprint(test_harness_config['serverCert']),
          'url':
              test_harness.getBaseUrl()
      })
      for fullActivityDumpRecord in test_harness_config['fullActivityDumpRecords']:
          self.InjectTestHarnessFccIds(fullActivityDumpRecord)
      test_harness.writeFadRecords(
          test_harness_config['fullActivityDumpRecords'])
      test_harnesses.append(test_harness)


    # Register N2 CBSDs and request grants with SAS UUT from ND proxies.
    logging.info('Step 5: Registering and Granting N2 CBSDs with SAS UUT.')
    domain_proxies = []
    for domain_proxy_config in config['domainProxies']:
      domain_proxy = DomainProxy(self,
                                 ssl_cert=domain_proxy_config['cert'],
                                 ssl_key=domain_proxy_config['key'])
      domain_proxy.registerCbsdsAndRequestGrants(
          domain_proxy_config['registrationRequests'],
          domain_proxy_config['grantRequests'],
          conditional_registration_data=domain_proxy_config['conditionalRegistrationData'])
      domain_proxies.append(domain_proxy)

    logging.info('Steps 6 + 7: generate and pull FAD.')
    sas_uut_fad = None
    test_harness_fads = []
    if num_peer_sases:
      # Trigger, wait and download FAD records from SAS UUT and test harnesses.
      ssl_cert = config['sasTestHarnessConfigs'][0]['serverCert']
      ssl_key = config['sasTestHarnessConfigs'][0]['serverKey']
      sas_uut_fad = getFullActivityDumpSasUut(self._sas, self._sas_admin, ssl_cert=ssl_cert, ssl_key=ssl_key)
      for test_harness in test_harnesses:
        test_harness_fads.append(
            getFullActivityDumpSasTestHarness(
                test_harness.getSasTestHarnessInterface()))

    # Trigger CPAS.
    logging.info('Step 8: Triggering CPAS.')
    self.TriggerDailyActivitiesImmediatelyAndWaitUntilComplete()

    # Calculate DPA movelists for each DPA.
    # DPA/channel pairs must be in the order:
    #   (D_i, C_j)
    #   (D_i, C_l)
    #   (D_i+1, C_j)
    #   (D_k, C_l)
    logging.info(
        'Step 9: generate reference DPA move lists for all DPA/channel pairs.')
    all_dpas = []
    for dpa_config in config['dpas']:
      dpa = dpa_mgr.BuildDpa(dpa_config['dpaId'], dpa_config['points_builder'])
      low_freq_mhz = dpa_config['frequencyRange']['lowFrequency'] / ONE_MHZ
      high_freq_mhz = dpa_config['frequencyRange']['highFrequency'] / ONE_MHZ
      dpa.ResetFreqRange([(low_freq_mhz, high_freq_mhz)])
      dpa.SetGrantsFromFad(sas_uut_fad, test_harness_fads)
      dpa.ComputeMoveLists()
      all_dpas.append(dpa)

    # Activate each DPA in sequence and check the move list interference is
    # within the allowed margin. This contains steps 10 to 21.
    current_active_dpas = []
    all_dpa_checks_succeeded = True
    for new_dpa, new_dpa_config in zip(all_dpas, config['dpas']):
      logging.info('Step 10/13/16/19: activate DPA: %s', new_dpa_config)
      self._sas_admin.TriggerDpaActivation(buildDpaActivationMessage(new_dpa_config))
      current_active_dpas.append(new_dpa)

      logging.info('Step 11/14/17/20: wait + heartbeat.')
      time.sleep(240)
      for domain_proxy in domain_proxies:
        domain_proxy.heartbeatForAllActiveGrants()
      grant_info = data.getAuthorizedGrantsFromDomainProxies(domain_proxies)

      logging.info(
          'Step 12/15/18/21 + CHECK: DPA aggregate interference check.')
      # Check each active DPA does not exceed its allowed interference threshold.
      for dpa, dpa_config in zip(current_active_dpas, config['dpas']):
        low_freq_mhz = dpa_config['frequencyRange']['lowFrequency'] / ONE_MHZ
        high_freq_mhz = dpa_config['frequencyRange']['highFrequency'] / ONE_MHZ
        this_dpa_check_succeeded = dpa.CheckInterference(
            sas_uut_active_grants=grant_info,
            margin_db=dpa_config['movelistMargin'],
            channel=(low_freq_mhz, high_freq_mhz),
            do_abs_check_single_uut=(num_peer_sases == 0))
        if not this_dpa_check_succeeded:
          logging.error('Check for DPA %s FAILED.', dpa_config['dpaId'])
          all_dpa_checks_succeeded = False

      if len(current_active_dpas) == len(all_dpas):
        break

      logging.info('Step 13/16/19: pause T seconds.')
      time.sleep(config['pauseTime'])

    self.assertTrue(
        all_dpa_checks_succeeded,
        'At least one DPA check failed; please see logs for details.')

    # Stop test harness servers.
    for test_harness in test_harnesses:
      test_harness.shutdown()
      del test_harness

  def generate_IPR_3_default_config(self, filename):
    """Generates the WinnForum configuration for IPR_3"""

    # Load Device in DPA neighborhood.
    device_a = json.load(
        open(os.path.join('testcases', 'testdata', 'device_a.json')))
    device_a['installationParam']['latitude'] = 30.71570
    device_a['installationParam']['longitude'] = -88.09350
    # Pre-load conditionals and remove reg conditional fields from registration
    # request.
    conditional_keys = [
        'cbsdCategory', 'fccId', 'cbsdSerialNumber', 'airInterface',
        'installationParam', 'measCapability'
    ]
    reg_conditional_keys = [
        'cbsdCategory', 'airInterface', 'installationParam', 'measCapability'
    ]
    conditionals_a = {key: device_a[key] for key in conditional_keys}
    device_a = {
        key: device_a[key]
        for key in device_a
        if key not in reg_conditional_keys
    }

    # Load grant request.
    grant_a = json.load(
        open(os.path.join('testcases', 'testdata', 'grant_0.json')))

    frequency_range = grant_a['operationParam']['operationFrequencyRange']
    dpa_1 = {
        'dpaId': 'East3',
        'frequencyRange': {
            'lowFrequency': frequency_range['lowFrequency'],
            'highFrequency': frequency_range['highFrequency']
        }
    }

    config = {
        'registrationRequest': device_a,
        'grantRequest': grant_a,
        'conditionalRegistrationData': conditionals_a,
        'dpa': dpa_1
    }
    writeConfig(filename, config)

  @configurable_testcase(generate_IPR_3_default_config)
  def test_WINNF_FT_S_IPR_3(self, config_filename):
    """CBSD Grant Request in the Neighborhood of an Activated Offshore DPA."""
    config = loadConfig(config_filename)
    self.assertValidConfig(
        config, {
            'registrationRequest': dict,
            'grantRequest': dict,
            'conditionalRegistrationData': dict,
            'dpa': dict
        })
    self.assertTrue(config['dpa']['frequencyRange']['lowFrequency'] < config['dpa']['frequencyRange']['highFrequency'])
    self.assertTrue(config['dpa']['frequencyRange']['highFrequency'] <= 3650000000)
    self.GrantRequestInActiveDpaNeighborhood(config)

  def generate_IPR_4_default_config(self, filename):
    """Generates the WinnForum configuration for IPR_4"""

    # Load Device.
    device_b = json.load(
        open(os.path.join('testcases', 'testdata', 'device_b.json')))
    # Move the CBSD to be nearby the St. Inigoes site.
    device_b['installationParam']['latitude'] = 30.354917
    device_b['installationParam']['longitude'] = -88.532033
    # Pre-load conditionals and remove reg conditional fields from registration
    # request.
    conditional_keys = [
        'cbsdCategory', 'fccId', 'cbsdSerialNumber', 'airInterface',
        'installationParam', 'measCapability'
    ]
    reg_conditional_keys = [
        'cbsdCategory', 'airInterface', 'installationParam', 'measCapability'
    ]
    conditionals_b = {key: device_b[key] for key in conditional_keys}
    device_b = {
        key: device_b[key]
        for key in device_b
        if key not in reg_conditional_keys
    }

    # Load grant request.
    grant_b = json.load(
        open(os.path.join('testcases', 'testdata', 'grant_0.json')))
    frequency_range = grant_b['operationParam']['operationFrequencyRange']
    dpa_1 = {
        'dpaId': 'Pascagoula',
        'frequencyRange': frequency_range
    }
    config = {
        'registrationRequest': device_b,
        'grantRequest': grant_b,
        'conditionalRegistrationData': conditionals_b,
        'dpa': dpa_1
    }
    writeConfig(filename, config)

  @configurable_testcase(generate_IPR_4_default_config)
  def test_WINNF_FT_S_IPR_4(self, config_filename):
    """CBSD Grant Request in the Neighborhood of an Activated Inland Co-channel DPA."""
    config = loadConfig(config_filename)
    self.assertValidConfig(
        config, {
            'registrationRequest': dict,
            'grantRequest': dict,
            'conditionalRegistrationData': dict,
        },
        optional_fields={'dpa': dict})
    if 'dpa' in config:
      self.assertTrue(
          LOW_FREQUENCY_LIMIT_HZ <=
          config['dpa']['frequencyRange']['lowFrequency'],
          msg=
          'To specify an always-active DPA, omit the "dpa" field from the config.'
      )
      self.assertTrue(config['dpa']['frequencyRange']['lowFrequency'] <
                      config['dpa']['frequencyRange']['highFrequency'])
      self.assertTrue(
          config['dpa']['frequencyRange']['highFrequency'] <= 3650e6)
    self.GrantRequestInActiveDpaNeighborhood(config)

  def GrantRequestInActiveDpaNeighborhood(self, config):
    # SAS UUT loads DPAs and is informed they are all inactive.
    logging.info('Steps 1 + 2: load DPAs and deactivate.')
    self._sas_admin.TriggerLoadDpas()
    self._sas_admin.TriggerBulkDpaActivation({'activate': False})

    # Only inform SAS UUT of DPA activation if one was specified. To test an
    # always-active DPA, omit this field from the config.
    if 'dpa' in config:
      # Inform the SAS UUT that the given DPA is active.
      logging.info('Step 3: activating DPA: %s', config['dpa'])
      self._sas_admin.TriggerDpaActivation(config['dpa'])
    else:
      logging.info(
          'Step 3: skipping: no DPA specified (may be testing an always-active DPA).'
      )

    # Wait till SAS UUT must not authorize grants.
    logging.info('Step 4: wait 240 seconds.')
    time.sleep(240)

    # Register CBSD in the active DPAs neighborhood.
    logging.info('Step 5: registering and granting CBSD to SAS UUT.')
    grant_request = config['grantRequest']
    grant_request['cbsdId'] = self.assertRegistered([config['registrationRequest']], conditional_registration_data=[config['conditionalRegistrationData']])[0]
    # Request grant for the CBSD.
    grant_response = self._sas.Grant({'grantRequest': [grant_request]})['grantResponse'][0]

    # It is only necessary to heartbeat if the initial grant request succeeds.
    if grant_response['response']['responseCode'] == ResponseCodes.SUCCESS.value:
      logging.info('Step 6 + CHECK: heartbeat request.')
      # Heartbeat grant and check the CBSD is not authorized.
      heartbeat_request = {'cbsdId': grant_request['cbsdId'], 'grantId': grant_response['grantId'], 'operationState': 'GRANTED'}
      heartbeat_response = self._sas.Heartbeat({'heartbeatRequest': [heartbeat_request]})['heartbeatResponse'][0]
      self.assertNotEqual(heartbeat_response['response']['responseCode'], ResponseCodes.SUCCESS.value)
    else:
      logging.info('Grant request failed => SAS UUT passes.')

  def generate_IPR_5_default_config(self, filename):
    """Generates the WinnForum configuration for IPR_5"""

    # Load Device in DPA neighborhood.
    device_a = json.load(
        open(os.path.join('testcases', 'testdata', 'device_a.json')))
    device_a['installationParam']['latitude'] = 30.71570
    device_a['installationParam']['longitude'] = -88.09350
    # Pre-load conditionals and remove reg conditional fields from registration
    # request.
    conditional_keys = [
        'cbsdCategory', 'fccId', 'cbsdSerialNumber', 'airInterface',
        'installationParam', 'measCapability'
    ]
    reg_conditional_keys = [
        'cbsdCategory', 'airInterface', 'installationParam', 'measCapability'
    ]
    conditionals_a = {key: device_a[key] for key in conditional_keys}
    device_a = {
        key: device_a[key]
        for key in device_a
        if key not in reg_conditional_keys
    }

    # Load grant request.
    grant_a = json.load(
        open(os.path.join('testcases', 'testdata', 'grant_0.json')))

    frequency_range = grant_a['operationParam']['operationFrequencyRange']
    dpa_1 = {
        'dpaId': 'East3',
        'frequencyRange': {
            'lowFrequency': frequency_range['lowFrequency'],
            'highFrequency': frequency_range['highFrequency']
        }
    }

    domain_proxy = {
        'registrationRequests': [device_a],
        'grantRequests': [grant_a],
        'conditionalRegistrationData': [conditionals_a],
        'sslCert': getCertFilename('domain_proxy.cert'),
        'sslKey': getCertFilename('domain_proxy.key')
    }

    config = {
        'domainProxies': [domain_proxy],
        'dpa': dpa_1,
        'pauseTime': 10,
        'iterations': 10
    }
    writeConfig(filename, config)

  @configurable_testcase(generate_IPR_5_default_config)
  def test_WINNF_FT_S_IPR_5(self, config_filename):
    """CBSD Grant Requests in the Neighborhood of Inactive DPAs followed by DPA Activation ."""
    config = loadConfig(config_filename)
    self.assertValidConfig(
        config, {
            'domainProxies': list,
            'dpa': dict,
            'pauseTime': int,
            'iterations': int
        })
    self.assertTrue(config['dpa']['frequencyRange']['lowFrequency'] < config['dpa']['frequencyRange']['highFrequency'])
    self.assertTrue(config['dpa']['frequencyRange']['highFrequency'] <= 3650000000)

    # SAS UUT loads DPAs and is informed all fully monitored DPAs are inactive.
    logging.info('Steps 1 + 2: load DPAs and deactivate.')
    self._sas_admin.TriggerLoadDpas()
    self._sas_admin.TriggerBulkDpaActivation({'activate': False})

    # Trigger CPAS.
    logging.info('Step 3: Triggering CPAS.')
    self.TriggerDailyActivitiesImmediatelyAndWaitUntilComplete()

    # Create Domain Proxies and register CBSDs with SAS UUT.
    logging.info('Step 4: Registering and Granting N1 CBSDs with SAS UUT.')
    domain_proxies = []
    for domain_proxy_config in config['domainProxies']:
      domain_proxy = DomainProxy(
          self,
          ssl_cert=domain_proxy_config['sslCert'],
          ssl_key=domain_proxy_config['sslKey'])
      domain_proxy.registerCbsdsAndRequestGrants(
          domain_proxy_config['registrationRequests'],
          domain_proxy_config['grantRequests'],
          conditional_registration_data=domain_proxy_config['conditionalRegistrationData'])
      domain_proxies.append(domain_proxy)

    # Heartbeat each grant and check the timestamp is within the allowed range.
    logging.info('Step 5: Heartbeating all active Grants.')
    for domain_proxy in domain_proxies:
      _, heartbeat_responses = domain_proxy.heartbeatForAllActiveGrants()
      t_now = datetime.utcnow()
      for response in heartbeat_responses:
        transmit_expire_time = datetime.strptime(response['transmitExpireTime'], '%Y-%m-%dT%H:%M:%SZ')
        if response['response']['responseCode'] == ResponseCodes.SUCCESS.value:
          self.assertTrue(transmit_expire_time <= t_now + timedelta(seconds=240))

    # Inform the SAS UUT that the given DPA is active.
    logging.info('Step 6: activating DPA: %s', config['dpa'])
    self._sas_admin.TriggerDpaActivation(config['dpa'])
    t_esc = datetime.utcnow()

    # Check heartbeat expiration time is valid
    for iter_number in range(config['iterations']):
      logging.info(
          'Step 7 (5 + CHECK, iteration %d): heartbeat and check response.',
          iter_number)
      for domain_proxy in domain_proxies:
        _, heartbeat_responses = domain_proxy.heartbeatForAllActiveGrants()
        for response in heartbeat_responses:
          transmit_expire_time = datetime.strptime(response['transmitExpireTime'], '%Y-%m-%dT%H:%M:%SZ')
          if response['response'][
              'responseCode'] == ResponseCodes.SUCCESS.value:
            self.assertTrue(
                transmit_expire_time <= t_esc + timedelta(seconds=240),
                msg='Check failed for reponse %s' % response)
      time.sleep(config['pauseTime'])

  def generate_IPR_6_default_config(self, filename):
    """Generates the WinnForum configuration for IPR_6"""

    # Load Devices
    device_a = json.load(
        open(os.path.join('testcases', 'testdata', 'device_a.json')))
    device_a['installationParam']['latitude'] = 30.71570
    device_a['installationParam']['longitude'] = -88.09350
    device_b = json.load(
        open(os.path.join('testcases', 'testdata', 'device_b.json')))
    device_b['installationParam']['latitude'] = 30.71571
    device_b['installationParam']['longitude'] = -88.09351

    # Pre-load conditionals and remove reg conditional fields from registration
    # request.
    conditional_keys = [
        'cbsdCategory', 'fccId', 'cbsdSerialNumber', 'airInterface',
        'installationParam', 'measCapability'
    ]
    reg_conditional_keys = [
        'cbsdCategory', 'airInterface', 'installationParam', 'measCapability'
    ]
    conditionals_b = {key: device_b[key] for key in conditional_keys}
    device_b = {
        key: device_b[key]
        for key in device_b
        if key not in reg_conditional_keys
    }

    # Load grant requests.
    grant_a = json.load(
        open(os.path.join('testcases', 'testdata', 'grant_0.json')))
    grant_b = json.load(
        open(os.path.join('testcases', 'testdata', 'grant_0.json')))

    sas_test_harness_config = {
        'sasTestHarnessName': 'SAS-Test-Harness-1',
        'hostName': getFqdnLocalhost(),
        'port': getUnusedPort(),
        'serverCert': getCertFilename('sas.cert'),
        'serverKey': getCertFilename('sas.key'),
        'caCert': getCertFilename('ca.cert'),
        'fullActivityDumpRecords': [
            generateCbsdRecords([device_a], [[grant_a]])
        ]
    }

    dpa_1 = {
        'dpaId': 'East4',
        'points_builder': 'default (25, 10, 10, 10)',
        'movelistMargin': 10
    }

    domain_proxy = {
        'registrationRequests': [device_b],
        'grantRequests': [grant_b],
        'conditionalRegistrationData': [conditionals_b],
        'cert': getCertFilename('domain_proxy.cert'),
        'key': getCertFilename('domain_proxy.key')
    }

    config = {
        'sasTestHarnessConfigs': [sas_test_harness_config],
        'domainProxies': [domain_proxy],
        'dpas': [dpa_1],
    }
    writeConfig(filename, config)

  @configurable_testcase(generate_IPR_6_default_config)
  def test_WINNF_FT_S_IPR_6(self, config_filename):
    config = loadConfig(config_filename)
    self.assertValidConfig(
        config, {
            'sasTestHarnessConfigs': list,
            'domainProxies': list,
            'dpas': list
        })
    num_peer_sases = len(config['sasTestHarnessConfigs'])
    # SAS UUT loads DPAs and is informed they are all inactive.
    self._sas_admin.TriggerLoadDpas()
    self._sas_admin.TriggerBulkDpaActivation({'activate': False})

    # Steps 3 & 4 can be interleaved.
    test_harnesses = []
    for test_harness_config in config['sasTestHarnessConfigs']:
      # Create test harness, notify the SAS UUT, and load FAD records.
      test_harness = SasTestHarnessServer(
          test_harness_config['sasTestHarnessName'],
          test_harness_config['hostName'], test_harness_config['port'],
          test_harness_config['serverCert'], test_harness_config['serverKey'],
          test_harness_config['caCert'])
      test_harness.start()
      self._sas_admin.InjectPeerSas({
          'certificateHash':
              getCertificateFingerprint(test_harness_config['serverCert']),
          'url':
              test_harness.getBaseUrl()
      })
      for fullActivityDumpRecord in test_harness_config['fullActivityDumpRecords']:
          self.InjectTestHarnessFccIds(fullActivityDumpRecord)
      test_harness.writeFadRecords(
          test_harness_config['fullActivityDumpRecords'])
      test_harnesses.append(test_harness)

    # Register N2 CBSDs and request grants with SAS UUT from ND proxies.
    domain_proxies = []
    for domain_proxy_config in config['domainProxies']:
      domain_proxy = DomainProxy(self,
                                 ssl_cert=domain_proxy_config['cert'],
                                 ssl_key=domain_proxy_config['key'])
      domain_proxy.registerCbsdsAndRequestGrants(
          domain_proxy_config['registrationRequests'],
          domain_proxy_config['grantRequests'],
          conditional_registration_data=domain_proxy_config['conditionalRegistrationData'])
      domain_proxies.append(domain_proxy)

    sas_uut_fad = None
    test_harness_fads = []
    if num_peer_sases:
      # Trigger, wait and download FAD records from SAS UUT and test harnesses.
      ssl_cert = config['sasTestHarnessConfigs'][0]['serverCert']
      ssl_key = config['sasTestHarnessConfigs'][0]['serverKey']
      sas_uut_fad = getFullActivityDumpSasUut(self._sas, self._sas_admin, ssl_cert=ssl_cert, ssl_key=ssl_key)
      for test_harness in test_harnesses:
        test_harness_fads.append(
            getFullActivityDumpSasTestHarness(
                test_harness.getSasTestHarnessInterface()))

    # Trigger CPAS.
    self.TriggerDailyActivitiesImmediatelyAndWaitUntilComplete()

    # Calculate DPA movelists for each DPA.
    all_dpas = []
    for dpa_config in config['dpas']:
      dpa = dpa_mgr.BuildDpa(dpa_config['dpaId'], dpa_config['points_builder'])
      dpa.SetGrantsFromFad(sas_uut_fad, test_harness_fads)
      dpa.ComputeMoveLists()
      all_dpas.append(dpa)

    # Connectivity between ESCs and SAS UUT is broken.
    self._sas_admin.TriggerEscDisconnect()

    # Wait till all heartbeats must suspend grants that are on DPA movelists.
    time.sleep(240)

    # Heartbeat with all domain proxies.
    for domain_proxy in domain_proxies:
      domain_proxy.heartbeatForAllActiveGrants()
    grant_info = data.getAuthorizedGrantsFromDomainProxies(domain_proxies)

    # Check that for each DPA the SAS UUT has not exceeded the allowed
    # interference threshold.
    all_dpa_checks_succeeded = True
    for dpa, dpa_config in zip(all_dpas, config['dpas']):
      this_dpa_check_succeeded = dpa.CheckInterference(
          sas_uut_active_grants=grant_info,
          margin_db=dpa_config['movelistMargin'],
          do_abs_check_single_uut=(num_peer_sases == 0))
      if not this_dpa_check_succeeded:
        logging.error('Check for DPA %s FAILED.', dpa_config['dpaId'])
        all_dpa_checks_succeeded = False

    self.assertTrue(
        all_dpa_checks_succeeded,
        'At least one DPA check failed; please see logs for details.')

    # Stop test harness servers.
    for test_harness in test_harnesses:
      test_harness.shutdown()
      del test_harness

  def generate_IPR_7_default_config(self, filename):
    """Generates the WinnForum configuration for FDB.2"""

    # DPA database test harness configuration
    dpa_database_config = {
        'hostName': getFqdnLocalhost(),
        'port': getUnusedPort(),
        'fileUrl': '/db_sync',
        'filePath':
            os.path.join('testcases', 'testdata', 'fdb_2',
                         'FDB_2_Portal_DPAs.kml')
    }

    # Load Devices
    device_a = json.load(
        open(os.path.join('testcases', 'testdata', 'device_a.json')))
    device_a['installationParam']['latitude'] = 43.910
    device_a['installationParam']['longitude'] = -69.700
    device_b = json.load(
        open(os.path.join('testcases', 'testdata', 'device_b.json')))
    device_b['installationParam']['latitude'] = 43.902
    device_b['installationParam']['longitude'] = -69.850

    # Pre-load conditionals and remove reg conditional fields from registration
    # request.
    conditional_keys = [
        'cbsdCategory', 'fccId', 'cbsdSerialNumber', 'airInterface',
        'installationParam', 'measCapability'
    ]
    reg_conditional_keys = [
        'cbsdCategory', 'airInterface', 'installationParam', 'measCapability'
    ]
    conditionals_b = {key: device_b[key] for key in conditional_keys}
    device_b = {
        key: device_b[key]
        for key in device_b
        if key not in reg_conditional_keys
    }

    # Load grant requests.
    grant_a = json.load(
        open(os.path.join('testcases', 'testdata', 'grant_0.json')))
    grant_b = json.load(
        open(os.path.join('testcases', 'testdata', 'grant_0.json')))

    sas_test_harness_config = {
        'sasTestHarnessName':
            'SAS-Test-Harness-1',
        'hostName':
            getFqdnLocalhost(),
        'port':
            getUnusedPort(),
        'serverCert':
            getCertFilename('sas.cert'),
        'serverKey':
            getCertFilename('sas.key'),
        'caCert':
            getCertFilename('ca.cert'),
        'fullActivityDumpRecords': [
            generateCbsdRecords([device_a], [[grant_a]])
        ]
    }

    domain_proxy = {
        'registrationRequests': [device_b],
        'grantRequests': [grant_b],
        'conditionalRegistrationData': [conditionals_b],
        'cert': getCertFilename('domain_proxy.cert'),
        'key': getCertFilename('domain_proxy.key')
    }

    # Included only as an example; not used below.
    esc_dpa = {
        'dpaId': 'East4',
        # This is the frequency range which will be activated (if applicable)
        # and checked.
        'frequencyRange': {
            'lowFrequency': 3550000000,
            'highFrequency': 3560000000
        },
        'points_builder': 'default (25, 10, 10, 10)',
        'movelistMargin': 10
    }

    frequency_range = grant_a['operationParam']['operationFrequencyRange']
    portal_dpa = {
        'dpaId': 'BATH',
        # This is the frequency range which will be checked. One loaded into the
        # SAS, the DPA is automatically activated.
        'frequencyRange': {
            'lowFrequency': frequency_range['lowFrequency'],
            'highFrequency': frequency_range['highFrequency'],
        },
        'points_builder':
            'default (25, 10, 10, 10)',  # Not actually used since this is a single-point DPA.
        'movelistMargin': 10
    }

    config = {
        'dpaDatabaseConfig': dpa_database_config,
        'sasTestHarnessConfigs': [sas_test_harness_config],
        'domainProxies': [domain_proxy],
        'portalDpa': portal_dpa,
        'runEarlyCpas': False
    }
    writeConfig(filename, config)

  @configurable_testcase(generate_IPR_7_default_config)
  def test_WINNF_FT_S_IPR_7(self, config_filename):
    config = loadConfig(config_filename)
    self.assertValidConfig(config, {
        'sasTestHarnessConfigs': list,
        'domainProxies': list
    }, {
        'dpaDatabaseConfig': dict,
        'escDpa': dict,
        'portalDpa': dict,
        'runEarlyCpas': bool
    })
    if 'dpaDatabaseConfig' in config:
      self.assertValidConfig(
          config['dpaDatabaseConfig'], {
              'hostName': basestring,
              'port': int,
              'fileUrl': basestring,
              'filePath': basestring
          })
    using_esc_dpa = 'escDpa' in config
    using_portal_dpa = 'portalDpa' in config
    self.assertTrue(
        using_esc_dpa ^ using_portal_dpa,
        msg=
        'Invalid config: must use exactly one ESC-monitored DPA OR one portal-controlled DPA.'
    )
    if using_esc_dpa:
      self.assertLessEqual(
          3540e6,
          config['escDpa']['frequencyRange']['lowFrequency'],
          msg=
          'For OOB ESC-monitored DPAs, we only compute the move list and check aggregate interference for 3540-3550 MHz.'
      )
    else:
      self.assertIn('dpaDatabaseConfig', config)

    dpa_config = config['escDpa'] if using_esc_dpa else config['portalDpa']
    self.assertEqual(
        10e6,
        dpa_config['frequencyRange']['highFrequency'] -
        dpa_config['frequencyRange']['lowFrequency'],
        msg='DPAs must be activated and checked in 10 MHz segments.')

    num_peer_sases = len(config['sasTestHarnessConfigs'])

    # SAS UUT loads the appropriate DPAs.
    dpa_database_server = None
    if using_esc_dpa:
      logging.info('Steps 1 + 2: load ESC-monitored DPAs and deactivate.')
      self._sas_admin.TriggerLoadDpas()
      self._sas_admin.TriggerBulkDpaActivation({'activate': False})
    else:
      logging.info(
          'Step 1: create portal-controlled DPA database. Step 2 is skipped.'
      )
      # Create DPA database server
      dpa_database_server = DatabaseServer(
          'DPA Database', config['dpaDatabaseConfig']['hostName'],
          config['dpaDatabaseConfig']['port'])
      # Start DPA database server
      dpa_database_server.start()
      # Set file path
      dpa_database_server.setFileToServe(
          config['dpaDatabaseConfig']['fileUrl'],
          config['dpaDatabaseConfig']['filePath'])
      # Inject the DPA database URL into the SAS UUT
      self._sas_admin.InjectDatabaseUrl({
          'type':
              'SCHEDULED_DPA',
          'url':
              dpa_database_server.getBaseUrl() +
              config['dpaDatabaseConfig']['fileUrl']
      })

    if using_portal_dpa and 'runEarlyCpas' in config and config['runEarlyCpas']:
      logging.info('Step 3: Triggering CPAS.')
      self.TriggerDailyActivitiesImmediatelyAndWaitUntilComplete()
    else:
      logging.info('Step 3: (skipped).')

    # Steps 4 & 5 can be interleaved.
    logging.info('Steps 4 + 5: activate and configure SAS Test Harnesses.')
    test_harnesses = []
    for test_harness_config in config['sasTestHarnessConfigs']:
      # Create test harness, notify the SAS UUT, and load FAD records.
      test_harness = SasTestHarnessServer(
          test_harness_config['sasTestHarnessName'],
          test_harness_config['hostName'], test_harness_config['port'],
          test_harness_config['serverCert'], test_harness_config['serverKey'],
          test_harness_config['caCert'])
      test_harness.start()
      self._sas_admin.InjectPeerSas({
          'certificateHash':
              getCertificateFingerprint(test_harness_config['serverCert']),
          'url':
              test_harness.getBaseUrl()
      })
      for fullActivityDumpRecord in test_harness_config['fullActivityDumpRecords']:
          self.InjectTestHarnessFccIds(fullActivityDumpRecord)
      test_harness.writeFadRecords(
          test_harness_config['fullActivityDumpRecords'])
      test_harnesses.append(test_harness)

    # Register N2 CBSDs and request grants with SAS UUT from ND proxies.
    logging.info('Step 6: Registering and Granting N2 CBSDs with SAS UUT.')
    domain_proxies = []
    for domain_proxy_config in config['domainProxies']:
      domain_proxy = DomainProxy(
          self,
          ssl_cert=domain_proxy_config['cert'],
          ssl_key=domain_proxy_config['key'])
      domain_proxy.registerCbsdsAndRequestGrants(
          domain_proxy_config['registrationRequests'],
          domain_proxy_config['grantRequests'],
          conditional_registration_data=domain_proxy_config[
              'conditionalRegistrationData'])
      domain_proxies.append(domain_proxy)

    logging.info('Steps 7 + 8: generate and pull FAD.')
    sas_uut_fad = None
    test_harness_fads = []
    if num_peer_sases:
      # Trigger, wait and download FAD records from SAS UUT and test harnesses.
      ssl_cert = config['sasTestHarnessConfigs'][0]['serverCert']
      ssl_key = config['sasTestHarnessConfigs'][0]['serverKey']
      sas_uut_fad = getFullActivityDumpSasUut(
          self._sas, self._sas_admin, ssl_cert=ssl_cert, ssl_key=ssl_key)
      for test_harness in test_harnesses:
        test_harness_fads.append(
            getFullActivityDumpSasTestHarness(
                test_harness.getSasTestHarnessInterface()))

    # Trigger CPAS.
    logging.info('Step 9: Triggering CPAS.')
    self.TriggerDailyActivitiesImmediatelyAndWaitUntilComplete()

    logging.info('Step 10: (done below).')

    # Inform the SAS UUT that the ESC-monitored DPA is activated.
    if using_esc_dpa:
      if dpa_config['frequencyRange']['lowFrequency'] < LOW_FREQUENCY_LIMIT_HZ:
        logging.info(
            'Skipping Step 11: an always-active DPA was specified, so there is '
            'no need to activate.'
        )
      else:
        dpa_activation_request = {
            'dpaId': dpa_config['dpaId'],
            'frequencyRange': dpa_config['frequencyRange']
        }
        logging.info('Step 11: activating DPA: %s', dpa_activation_request)
        self._sas_admin.TriggerDpaActivation(dpa_activation_request)
    else:
      logging.info(
          'Skipping Step 11: using portal-controlled DPA which is active by '
          'default.'
      )

    logging.info('Step 12: wait + heartbeat.')
    time.sleep(240)
    for domain_proxy in domain_proxies:
      domain_proxy.heartbeatForAllActiveGrants()
    grant_info = data.getAuthorizedGrantsFromDomainProxies(domain_proxies)

    logging.info('Step 10, 13, + CHECK: DPA aggregate interference check.')
    logging.info('Checking DPA %s', dpa_config)
    dpa_filename = config['dpaDatabaseConfig'][
        'filePath'] if using_portal_dpa else None
    dpa = dpa_mgr.BuildDpa(
        dpa_config['dpaId'],
        dpa_config['points_builder'],
        portal_dpa_filename=dpa_filename)
    low_freq_mhz = dpa_config['frequencyRange']['lowFrequency'] / ONE_MHZ
    high_freq_mhz = dpa_config['frequencyRange']['highFrequency'] / ONE_MHZ
    dpa.ResetFreqRange([(low_freq_mhz, high_freq_mhz)])
    dpa.SetGrantsFromFad(sas_uut_fad, test_harness_fads)
    dpa.ComputeMoveLists()
    # Check grants do not exceed each DPAs interference threshold.
    self.assertTrue(
        dpa.CheckInterference(
            sas_uut_active_grants=grant_info,
            margin_db=dpa_config['movelistMargin'],
            channel=(low_freq_mhz, high_freq_mhz),
            do_abs_check_single_uut=(num_peer_sases == 0)))

    # Stop test harness servers.
    for test_harness in test_harnesses:
      test_harness.shutdown()
      del test_harness

    if dpa_database_server:
<<<<<<< HEAD
      del dpa_database_server

 
=======
      del dpa_database_server
>>>>>>> efbec15a
<|MERGE_RESOLUTION|>--- conflicted
+++ resolved
@@ -1326,10 +1326,4 @@
       del test_harness
 
     if dpa_database_server:
-<<<<<<< HEAD
       del dpa_database_server
-
- 
-=======
-      del dpa_database_server
->>>>>>> efbec15a
